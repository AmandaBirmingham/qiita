--- conflicted
+++ resolved
@@ -1363,15 +1363,19 @@
             PrepTemplate.create(self.metadata, self.new_raw_data,
                                 self.test_study, self.data_type)
 
-<<<<<<< HEAD
     def test_create_filter_sample_names(self):
-        # set a horrible list of sample names
+        # set two real and one fake sample name
         self.metadata.index = ['SKB9.640200', 'NOTREAL', 'SKB1.640202']
-        with self.assertRaises(QiitaDBWarning):
-            PrepTemplate.create(self.metadata, self.new_raw_data,
-                                self.test_study, self.data_type)
-
-=======
+        pt = npt.assert_warns(QiitaDBWarning, PrepTemplate.create,
+                              self.metadata_prefixed, self.new_raw_data,
+                              self.test_study, self.data_type)
+
+        # make sure the two samples were added correctly
+        self.assertEqual(pt.id, 2)
+        obs = obs = self.conn_handler.execute_fetchall(
+            "SELECT sample_id FROM qiita.prep_2")
+        exp = [['1.SKB9.640200'], ['1.SKB1.640202']]
+
     def test_create_error_cleanup(self):
         """Create does not modify the database if an error happens"""
         metadata_dict = {
@@ -1434,7 +1438,6 @@
 
         self.assertFalse(exists_table("prep_%d" % exp_id, self.conn_handler))
 
->>>>>>> 76426cc2
     def test_create(self):
         """Creates a new PrepTemplate"""
         pt = PrepTemplate.create(self.metadata, self.new_raw_data,
