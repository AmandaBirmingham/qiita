from unittest import TestCase, main
from os import remove
from os.path import exists, join
from datetime import datetime
from shutil import move

from biom import load_table
import pandas as pd
from pandas.util.testing import assert_frame_equal

from qiita_core.util import qiita_test_checker
from qiita_db.analysis import Analysis, Collection
from qiita_db.job import Job
from qiita_db.user import User
from qiita_db.exceptions import (QiitaDBStatusError, QiitaDBError,
                                 QiitaDBUnknownIDError)
from qiita_db.util import get_mountpoint, get_count
from qiita_db.study import Study, StudyPerson
from qiita_db.data import ProcessedData
from qiita_db.metadata_template import SampleTemplate
# -----------------------------------------------------------------------------
# Copyright (c) 2014--, The Qiita Development Team.
#
# Distributed under the terms of the BSD 3-clause License.
#
# The full license is in the file LICENSE, distributed with this software.
# -----------------------------------------------------------------------------


@qiita_test_checker()
class TestAnalysis(TestCase):
    def setUp(self):
        self.analysis = Analysis(1)
        _, self.fp = get_mountpoint("analysis")[0]
        self.biom_fp = join(self.fp, "1_analysis_18S.biom")
        self.map_fp = join(self.fp, "1_analysis_mapping.txt")

    def tearDown(self):
        with open(self.biom_fp, 'w') as f:
                f.write("")
        with open(self.map_fp, 'w') as f:
                f.write("")

        fp = join(get_mountpoint('analysis')[0][1], 'testfile.txt')
        if exists(fp):
            remove(fp)

        mp = get_mountpoint("processed_data")[0][1]
        study2fp = join(mp, "2_2_study_1001_closed_reference_otu_table.biom")
        if exists(study2fp):
            move(study2fp,
                 join(mp, "2_study_1001_closed_reference_otu_table.biom"))

    def test_lock_check(self):
        for status in ["queued", "running", "public", "completed",
                       "error"]:
            new = Analysis.create(User("admin@foo.bar"), "newAnalysis",
                                  "A New Analysis")
            new.status = status
            with self.assertRaises(QiitaDBStatusError):
                new._lock_check(self.conn_handler)

    def test_lock_check_ok(self):
        self.analysis.status = "in_construction"
        self.analysis._lock_check(self.conn_handler)

    def test_status_setter_checks(self):
        self.analysis.status = "public"
        with self.assertRaises(QiitaDBStatusError):
            self.analysis.status = "queued"

    def test_get_by_status(self):
        self.assertEqual(Analysis.get_by_status('public'), set([]))
        self.analysis.status = "public"
        self.assertEqual(Analysis.get_by_status('public'), {1})

    def test_has_access_public(self):
        self.conn_handler.execute("UPDATE qiita.analysis SET "
                                  "analysis_status_id = 6")
        self.assertTrue(self.analysis.has_access(User("demo@microbio.me")))

    def test_has_access_shared(self):
        self.assertTrue(self.analysis.has_access(User("shared@foo.bar")))

    def test_has_access_private(self):
        self.assertTrue(self.analysis.has_access(User("test@foo.bar")))

    def test_has_access_admin(self):
        self.assertTrue(self.analysis.has_access(User("admin@foo.bar")))

    def test_has_access_no_access(self):
        self.assertFalse(self.analysis.has_access(User("demo@microbio.me")))

    def test_create(self):
        sql = "SELECT EXTRACT(EPOCH FROM NOW())"
        time1 = float(self.conn_handler.execute_fetchall(sql)[0][0])
        new_id = get_count("qiita.analysis") + 1
        new = Analysis.create(User("admin@foo.bar"), "newAnalysis",
                              "A New Analysis")
        self.assertEqual(new.id, new_id)
        sql = ("SELECT analysis_id, email, name, description, "
               "analysis_status_id, pmid, EXTRACT(EPOCH FROM timestamp) "
               "FROM qiita.analysis WHERE analysis_id = %s")
        obs = self.conn_handler.execute_fetchall(sql, [new_id])
        self.assertEqual(obs[0][:-1], [new_id, 'admin@foo.bar', 'newAnalysis',
                                       'A New Analysis', 1, None])
        self.assertTrue(time1 < float(obs[0][-1]))

    def test_create_parent(self):
        sql = "SELECT EXTRACT(EPOCH FROM NOW())"
        time1 = float(self.conn_handler.execute_fetchall(sql)[0][0])
        new_id = get_count("qiita.analysis") + 1
        new = Analysis.create(User("admin@foo.bar"), "newAnalysis",
                              "A New Analysis", Analysis(1))
        self.assertEqual(new.id, new_id)
        sql = ("SELECT analysis_id, email, name, description, "
               "analysis_status_id, pmid, EXTRACT(EPOCH FROM timestamp) "
               "FROM qiita.analysis WHERE analysis_id = %s")
        obs = self.conn_handler.execute_fetchall(sql, [new_id])
        self.assertEqual(obs[0][:-1], [new_id, 'admin@foo.bar', 'newAnalysis',
                                       'A New Analysis', 1, None])
        self.assertTrue(time1 < float(obs[0][-1]))

        sql = "SELECT * FROM qiita.analysis_chain WHERE child_id = %s"
        obs = self.conn_handler.execute_fetchall(sql, [new_id])
        self.assertEqual(obs, [[1, new_id]])

    def test_create_from_default(self):
        new_id = get_count("qiita.analysis") + 1
        owner = User("test@foo.bar")
        new = Analysis.create(owner, "newAnalysis",
                              "A New Analysis", from_default=True)
        self.assertEqual(new.id, new_id)
        self.assertEqual(new.step, 3)

        # Make sure samples were transfered properly
        sql = "SELECT * FROM qiita.analysis_sample WHERE analysis_id = %s"
        obs = self.conn_handler.execute_fetchall(sql, [owner.default_analysis])
        exp = []
        self.assertEqual(obs, exp)
        sql = "SELECT * FROM qiita.analysis_sample WHERE analysis_id = %s"
        obs = self.conn_handler.execute_fetchall(sql, [new_id])
        exp = [[new_id, 1, '1.SKD8.640184'],
               [new_id, 1, '1.SKB7.640196'],
               [new_id, 1, '1.SKM9.640192'],
               [new_id, 1, '1.SKM4.640180']]
        self.assertEqual(obs, exp)

    def test_exists(self):
        self.assertTrue(Analysis.exists(1))
        new_id = get_count("qiita.analysis") + 1
        self.assertFalse(Analysis.exists(new_id))

    def test_delete(self):
        # successful delete
        total_analyses = get_count("qiita.analysis")
        Analysis.delete(1)
        self.assertEqual(total_analyses - 1, get_count("qiita.analysis"))

        # no possible to delete
        with self.assertRaises(QiitaDBUnknownIDError):
            Analysis.delete(total_analyses + 1)

    def test_retrieve_owner(self):
        self.assertEqual(self.analysis.owner, "test@foo.bar")

    def test_retrieve_name(self):
        self.assertEqual(self.analysis.name, "SomeAnalysis")

    def test_retrieve_description(self):
        self.assertEqual(self.analysis.description, "A test analysis")

    def test_set_description(self):
        self.analysis.description = "New description"
        self.assertEqual(self.analysis.description, "New description")

    def test_retrieve_samples(self):
        exp = {1: ['1.SKB8.640193', '1.SKD8.640184', '1.SKB7.640196',
                   '1.SKM9.640192', '1.SKM4.640180']}
        self.assertEqual(self.analysis.samples, exp)

    def test_retrieve_dropped_samples(self):
        # Create and populate second study to do test with
        info = {
            "timeseries_type_id": 1,
            "metadata_complete": True,
            "mixs_compliant": True,
            "number_samples_collected": 25,
            "number_samples_promised": 28,
            "portal_type_id": 3,
            "study_alias": "FCM",
            "study_description": "Microbiome of people who eat nothing but "
                                 "fried chicken",
            "study_abstract": "Exploring how a high fat diet changes the "
                              "gut microbiome",
            "emp_person_id": StudyPerson(2),
            "principal_investigator_id": StudyPerson(3),
            "lab_person_id": StudyPerson(1)
        }
        metadata_dict = {
            'SKB8.640193': {'physical_specimen_location': 'location1',
                            'physical_specimen_remaining': True,
                            'dna_extracted': True,
                            'sample_type': 'type1',
                            'required_sample_info_status': 'received',
                            'collection_timestamp':
                            datetime(2014, 5, 29, 12, 24, 51),
                            'host_subject_id': 'NotIdentified',
                            'Description': 'Test Sample 1',
                            'str_column': 'Value for sample 1',
                            'latitude': 42.42,
                            'longitude': 41.41},
            'SKD8.640184': {'physical_specimen_location': 'location1',
                            'physical_specimen_remaining': True,
                            'dna_extracted': True,
                            'sample_type': 'type1',
                            'required_sample_info_status': 'received',
                            'collection_timestamp':
                            datetime(2014, 5, 29, 12, 24, 51),
                            'host_subject_id': 'NotIdentified',
                            'Description': 'Test Sample 2',
                            'str_column': 'Value for sample 2',
                            'latitude': 4.2,
                            'longitude': 1.1},
            'SKB7.640196': {'physical_specimen_location': 'location1',
                            'physical_specimen_remaining': True,
                            'dna_extracted': True,
                            'sample_type': 'type1',
                            'required_sample_info_status': 'received',
                            'collection_timestamp':
                            datetime(2014, 5, 29, 12, 24, 51),
                            'host_subject_id': 'NotIdentified',
                            'Description': 'Test Sample 3',
                            'str_column': 'Value for sample 3',
                            'latitude': 4.8,
                            'longitude': 4.41},
            }
        metadata = pd.DataFrame.from_dict(metadata_dict, orient='index')

        Study.create(User("test@foo.bar"), "Test study 2", [1], info)

        SampleTemplate.create(metadata, Study(2))

        mp = get_mountpoint("processed_data")[0][1]
        study_fp = join(mp, "2_study_1001_closed_reference_otu_table.biom")
        ProcessedData.create("processed_params_uclust", 1, [(study_fp, 6)],
                             study=Study(2), data_type="16S")
        self.conn_handler.execute(
            "INSERT INTO qiita.analysis_sample (analysis_id, "
            "processed_data_id, sample_id) VALUES "
            "(1,2,'2.SKB8.640193'), (1,2,'2.SKD8.640184'), "
            "(1,2,'2.SKB7.640196')")

        samples = {1: ['1.SKB8.640193', '1.SKD8.640184', '1.SKB7.640196'],
                   2: ['2.SKB8.640193', '2.SKD8.640184']}
        self.analysis._build_biom_tables(samples, 10000)
        exp = {1: {'1.SKM4.640180', '1.SKM9.640192'},
               2: {'2.SKB7.640196'}}
        self.assertEqual(self.analysis.dropped_samples, exp)

    def test_retrieve_data_types(self):
        exp = ['18S']
        self.assertEqual(self.analysis.data_types, exp)

    def test_retrieve_shared_with(self):
        self.assertEqual(self.analysis.shared_with, ["shared@foo.bar"])

    def test_retrieve_biom_tables(self):
        exp = {"18S": join(self.fp, "1_analysis_18S.biom")}
        self.assertEqual(self.analysis.biom_tables, exp)

    def test_all_associated_filepaths(self):
        exp = {12, 13, 14, 15}
        self.assertEqual(self.analysis.all_associated_filepath_ids, exp)

    def test_retrieve_biom_tables_none(self):
        new = Analysis.create(User("admin@foo.bar"), "newAnalysis",
                              "A New Analysis", Analysis(1))
        self.assertEqual(new.biom_tables, None)

    def test_set_step(self):
        new_id = get_count("qiita.analysis") + 1
        new = Analysis.create(User("admin@foo.bar"), "newAnalysis",
                              "A New Analysis", Analysis(1))
        new.step = 2
        sql = "SELECT * FROM qiita.analysis_workflow WHERE analysis_id = %s"
        obs = self.conn_handler.execute_fetchall(sql, [new_id])
        self.assertEqual(obs, [[new_id, 2]])

    def test_set_step_twice(self):
        new_id = get_count("qiita.analysis") + 1
        new = Analysis.create(User("admin@foo.bar"), "newAnalysis",
                              "A New Analysis", Analysis(1))
        new.step = 2
        new.step = 4
        sql = "SELECT * FROM qiita.analysis_workflow WHERE analysis_id = %s"
        obs = self.conn_handler.execute_fetchall(sql, [new_id])
        self.assertEqual(obs, [[new_id, 4]])

    def test_retrieve_step(self):
        new = Analysis.create(User("admin@foo.bar"), "newAnalysis",
                              "A New Analysis", Analysis(1))
        new.step = 2
        self.assertEqual(new.step, 2)

    def test_retrieve_step_new(self):
        new = Analysis.create(User("admin@foo.bar"), "newAnalysis",
                              "A New Analysis", Analysis(1))
        with self.assertRaises(ValueError):
            new.step

    def test_retrieve_step_locked(self):
        self.analysis.status = "public"
        with self.assertRaises(QiitaDBStatusError):
            self.analysis.step = 3

    def test_retrieve_jobs(self):
        self.assertEqual(self.analysis.jobs, [1, 2])

    def test_retrieve_jobs_none(self):
        new = Analysis.create(User("admin@foo.bar"), "newAnalysis",
                              "A New Analysis", Analysis(1))
        self.assertEqual(new.jobs, [])

    def test_retrieve_pmid(self):
        self.assertEqual(self.analysis.pmid, "121112")

    def test_retrieve_pmid_none(self):
        new = Analysis.create(User("admin@foo.bar"), "newAnalysis",
                              "A New Analysis", Analysis(1))
        self.assertEqual(new.pmid, None)

    def test_set_pmid(self):
        self.analysis.pmid = "11211221212213"
        self.assertEqual(self.analysis.pmid, "11211221212213")

    def test_retrieve_mapping_file(self):
        exp = join(self.fp, "1_analysis_mapping.txt")
        obs = self.analysis.mapping_file
        self.assertEqual(obs, exp)
        self.assertTrue(exists(exp))

    def test_retrieve_mapping_file_none(self):
        new = Analysis.create(User("admin@foo.bar"), "newAnalysis",
                              "A New Analysis", Analysis(1))
        obs = new.mapping_file
        self.assertEqual(obs, None)

    # def test_get_parent(self):
    #     raise NotImplementedError()

    # def test_get_children(self):
    #     raise NotImplementedError()

    def test_summary_data(self):
        obs = self.analysis.summary_data()
        exp = {'studies': 1,
               'processed_data': 1,
               'samples': 5}
        self.assertEqual(obs, exp)

    def test_add_samples(self):
        new = Analysis.create(User("admin@foo.bar"), "newAnalysis",
                              "A New Analysis")
        new.add_samples({1: ['1.SKB8.640193', '1.SKD5.640186']})
        obs = new.samples
        self.assertEqual(obs.keys(), [1])
        self.assertItemsEqual(obs[1], ['1.SKB8.640193', '1.SKD5.640186'])

    def test_remove_samples_both(self):
        self.analysis.remove_samples(proc_data=(1, ),
                                     samples=('1.SKB8.640193', ))
        exp = {1: ['1.SKD8.640184', '1.SKB7.640196', '1.SKM9.640192',
                   '1.SKM4.640180']}
        self.assertEqual(self.analysis.samples, exp)

    def test_remove_samples_samples(self):
        self.analysis.remove_samples(samples=('1.SKD8.640184', ))
        exp = {1: ['1.SKB8.640193', '1.SKB7.640196', '1.SKM9.640192',
                   '1.SKM4.640180']}
        self.assertEqual(self.analysis.samples, exp)

    def test_remove_samples_processed_data(self):
        self.analysis.remove_samples(proc_data=(1, ))
        exp = {}
        self.assertEqual(self.analysis.samples, exp)

    def test_share(self):
        self.analysis.share(User("admin@foo.bar"))
        self.assertEqual(self.analysis.shared_with, ["shared@foo.bar",
                                                     "admin@foo.bar"])

    def test_unshare(self):
        self.analysis.unshare(User("shared@foo.bar"))
        self.assertEqual(self.analysis.shared_with, [])

    def test_get_samples(self):
        obs = self.analysis._get_samples()
        exp = {1: ['1.SKB7.640196', '1.SKB8.640193', '1.SKD8.640184',
                   '1.SKM4.640180', '1.SKM9.640192']}
        self.assertEqual(obs, exp)

    def test_build_mapping_file(self):
        new_id = get_count('qiita.filepath') + 1
        samples = {1: ['1.SKB8.640193', '1.SKD8.640184', '1.SKB7.640196']}
        self.analysis._build_mapping_file(samples)
        obs = self.analysis.mapping_file
        self.assertEqual(obs, self.map_fp)

        base_dir = get_mountpoint('analysis')[0][1]
        obs = pd.read_csv(obs, sep='\t', infer_datetime_format=True,
                          parse_dates=True, index_col=False, comment='\t')
        exp = pd.read_csv(join(base_dir, '1_analysis_mapping_exp.txt'),
                          sep='\t', infer_datetime_format=True,
                          parse_dates=True, index_col=False, comment='\t')

        assert_frame_equal(obs, exp)

        sql = """SELECT * FROM qiita.filepath
                 WHERE filepath=%s ORDER BY filepath_id"""
        obs = self.conn_handler.execute_fetchall(
            sql, ("%d_analysis_mapping.txt" % self.analysis.id,))

        exp = [[15, '1_analysis_mapping.txt', 9, '852952723', 1, 1],
<<<<<<< HEAD
               [new_id, '1_analysis_mapping.txt', 9, '2349935429', 1, 1]]
        self.assertItemsEqual(obs, exp)
=======
               [new_id, '1_analysis_mapping.txt', 9, '1606265094', 1, 1]]
        self.assertEqual(obs, exp)
>>>>>>> 2d71d7d2

        sql = """SELECT * FROM qiita.analysis_filepath
                 WHERE analysis_id=%s ORDER BY filepath_id"""
        obs = self.conn_handler.execute_fetchall(sql, (self.analysis.id,))
        exp = [[1L, 14L, 2L], [1L, 15L, None], [1L, new_id, None]]

    def test_build_mapping_file_duplicate_samples(self):
        samples = {1: ['1.SKB8.640193', '1.SKB8.640193', '1.SKD8.640184']}
        with self.assertRaises(QiitaDBError):
            self.analysis._build_mapping_file(samples)

    def test_build_biom_tables(self):
        new_id = get_count('qiita.filepath') + 1
        samples = {1: ['1.SKB8.640193', '1.SKD8.640184', '1.SKB7.640196']}
        self.analysis._build_biom_tables(samples, 100)
        obs = self.analysis.biom_tables

        self.assertEqual(obs, {'18S': self.biom_fp})

        table = load_table(self.biom_fp)
        obs = set(table.ids(axis='sample'))
        exp = {'1.SKB8.640193', '1.SKD8.640184', '1.SKB7.640196'}
        self.assertEqual(obs, exp)

        obs = table.metadata('1.SKB8.640193')
        exp = {'Study':
               'Identification of the Microbiomes for Cannabis Soils',
               'Processed_id': 1}
        self.assertEqual(obs, exp)

        sql = """SELECT EXISTS(SELECT * FROM qiita.filepath
                 WHERE filepath_id=%s)"""
        obs = self.conn_handler.execute_fetchone(sql, (new_id,))[0]

        self.assertTrue(obs)

        sql = """SELECT * FROM qiita.analysis_filepath
                 WHERE analysis_id=%s ORDER BY filepath_id"""
        obs = self.conn_handler.execute_fetchall(sql, (self.analysis.id,))
        exp = [[1L, 14L, 2L], [1L, 15L, None], [1L, new_id, None]]

    def test_build_files(self):
        self.analysis.build_files()

    def test_build_files_raises_type_error(self):
        with self.assertRaises(TypeError):
            self.analysis.build_files('string')

        with self.assertRaises(TypeError):
            self.analysis.build_files(100.5)

    def test_build_files_raises_value_error(self):
        with self.assertRaises(ValueError):
            self.analysis.build_files(0)

        with self.assertRaises(ValueError):
            self.analysis.build_files(-10)

    def test_add_file(self):
        new_id = get_count('qiita.filepath') + 1
        fp = join(get_mountpoint('analysis')[0][1], 'testfile.txt')
        with open(fp, 'w') as f:
            f.write('testfile!')
        self.analysis._add_file('testfile.txt', 'plain_text', '18S')

        obs = self.conn_handler.execute_fetchall(
            'SELECT * FROM qiita.filepath WHERE filepath_id = %s',
            (new_id,))
        exp = [[new_id, 'testfile.txt', 9, '3675007573', 1, 1]]
        self.assertEqual(obs, exp)

        obs = self.conn_handler.execute_fetchall(
            'SELECT * FROM qiita.analysis_filepath WHERE filepath_id = %s',
            (new_id,))
        exp = [[1, new_id, 2]]
        self.assertEqual(obs, exp)


@qiita_test_checker()
class TestCollection(TestCase):
    def setUp(self):
        self.collection = Collection(1)

    def test_create(self):
        Collection.create(User('test@foo.bar'), 'TestCollection2', 'Some desc')

        obs = self.conn_handler.execute_fetchall(
            'SELECT * FROM qiita.collection WHERE collection_id = 2')
        exp = [[2, 'test@foo.bar', 'TestCollection2', 'Some desc', 1]]
        self.assertEqual(obs, exp)

    def test_create_no_desc(self):
        Collection.create(User('test@foo.bar'), 'Test Collection2')

        obs = self.conn_handler.execute_fetchall(
            'SELECT * FROM qiita.collection WHERE collection_id = 2')
        exp = [[2, 'test@foo.bar', 'Test Collection2', None, 1]]
        self.assertEqual(obs, exp)

    def test_delete(self):
        Collection.delete(1)

        obs = self.conn_handler.execute_fetchall(
            'SELECT * FROM qiita.collection')
        exp = []
        self.assertEqual(obs, exp)

    def test_delete_public(self):
        self.collection.status = 'public'
        with self.assertRaises(QiitaDBStatusError):
            Collection.delete(1)

        obs = self.conn_handler.execute_fetchall(
            'SELECT * FROM qiita.collection')
        exp = [[1, 'test@foo.bar', 'TEST_COLLECTION',
                'collection for testing purposes', 2]]
        self.assertEqual(obs, exp)

    def test_retrieve_name(self):
        obs = self.collection.name
        exp = "TEST_COLLECTION"
        self.assertEqual(obs, exp)

    def test_set_name(self):
        self.collection.name = "NeW NaMe 123"
        self.assertEqual(self.collection.name, "NeW NaMe 123")

    def test_set_name_public(self):
        self.collection.status = "public"
        with self.assertRaises(QiitaDBStatusError):
            self.collection.name = "FAILBOAT"

    def test_retrieve_desc(self):
        obs = self.collection.description
        exp = "collection for testing purposes"
        self.assertEqual(obs, exp)

    def test_set_desc(self):
        self.collection.description = "NeW DeSc 123"
        self.assertEqual(self.collection.description, "NeW DeSc 123")

    def test_set_desc_public(self):
        self.collection.status = "public"
        with self.assertRaises(QiitaDBStatusError):
            self.collection.description = "FAILBOAT"

    def test_retrieve_owner(self):
        obs = self.collection.owner
        exp = "test@foo.bar"
        self.assertEqual(obs, exp)

    def test_retrieve_analyses(self):
        obs = self.collection.analyses
        exp = [1]
        self.assertEqual(obs, exp)

    def test_retrieve_highlights(self):
        obs = self.collection.highlights
        exp = [1]
        self.assertEqual(obs, exp)

    def test_retrieve_shared_with(self):
        obs = self.collection.shared_with
        exp = ["shared@foo.bar"]
        self.assertEqual(obs, exp)

    def test_add_analysis(self):
        self.collection.add_analysis(Analysis(2))
        obs = self.collection.analyses
        exp = [1, 2]
        self.assertEqual(obs, exp)

    def test_remove_analysis(self):
        self.collection.remove_analysis(Analysis(1))
        obs = self.collection.analyses
        exp = []
        self.assertEqual(obs, exp)

    def test_highlight_job(self):
        self.collection.highlight_job(Job(2))
        obs = self.collection.highlights
        exp = [1, 2]
        self.assertEqual(obs, exp)

    def test_remove_highlight(self):
        self.collection.remove_highlight(Job(1))
        obs = self.collection.highlights
        exp = []
        self.assertEqual(obs, exp)

    def test_share(self):
        self.collection.share(User("admin@foo.bar"))
        obs = self.collection.shared_with
        exp = ["shared@foo.bar", "admin@foo.bar"]
        self.assertEqual(obs, exp)

    def test_unshare(self):
        self.collection.unshare(User("shared@foo.bar"))
        obs = self.collection.shared_with
        exp = []
        self.assertEqual(obs, exp)


if __name__ == "__main__":
    main()<|MERGE_RESOLUTION|>--- conflicted
+++ resolved
@@ -422,13 +422,8 @@
             sql, ("%d_analysis_mapping.txt" % self.analysis.id,))
 
         exp = [[15, '1_analysis_mapping.txt', 9, '852952723', 1, 1],
-<<<<<<< HEAD
-               [new_id, '1_analysis_mapping.txt', 9, '2349935429', 1, 1]]
-        self.assertItemsEqual(obs, exp)
-=======
                [new_id, '1_analysis_mapping.txt', 9, '1606265094', 1, 1]]
         self.assertEqual(obs, exp)
->>>>>>> 2d71d7d2
 
         sql = """SELECT * FROM qiita.analysis_filepath
                  WHERE analysis_id=%s ORDER BY filepath_id"""
