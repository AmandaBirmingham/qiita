from unittest import TestCase, main
from os.path import exists, join
from os import remove

from biom import load_table

from qiita_core.exceptions import IncompetentQiitaDeveloperError
from qiita_core.util import qiita_test_checker
from qiita_db.analysis import Analysis
from qiita_db.job import Job
from qiita_db.user import User
from qiita_db.data import ProcessedData
from qiita_db.exceptions import (QiitaDBDuplicateError, QiitaDBColumnError,
                                 QiitaDBStatusError)
from qiita_db.util import get_work_base_dir, get_db_files_base_dir
# -----------------------------------------------------------------------------
# Copyright (c) 2014--, The Qiita Development Team.
#
# Distributed under the terms of the BSD 3-clause License.
#
# The full license is in the file LICENSE, distributed with this software.
# -----------------------------------------------------------------------------


@qiita_test_checker()
class TestAnalysis(TestCase):
    def setUp(self):
        self.analysis = Analysis(1)

    def test_lock_check(self):
        for status in ["queued", "running", "completed", "public"]:
            new = Analysis.create(User("admin@foo.bar"), "newAnalysis",
                                  "A New Analysis")
            new.status = status
            with self.assertRaises(QiitaDBStatusError):
                new._lock_check(self.conn_handler)

    def test_lock_check_ok(self):
        self.analysis.status = "in_construction"
        self.analysis._lock_check(self.conn_handler)

    def test_get_public(self):
        self.assertEqual(Analysis.get_public(), [])
        self.analysis.status = "public"
        self.assertEqual(Analysis.get_public(), [1])

    def test_create(self):
        new = Analysis.create(User("admin@foo.bar"), "newAnalysis",
                              "A New Analysis")
        self.assertEqual(new.id, 3)
        sql = "SELECT * FROM qiita.analysis WHERE analysis_id = 3"
        obs = self.conn_handler.execute_fetchall(sql)
        self.assertEqual(obs, [[3, 'admin@foo.bar', 'newAnalysis',
                                'A New Analysis', 1, None]])

    def test_create_parent(self):
        new = Analysis.create(User("admin@foo.bar"), "newAnalysis",
                              "A New Analysis", Analysis(1))
        self.assertEqual(new.id, 3)
        sql = "SELECT * FROM qiita.analysis WHERE analysis_id = 3"
        obs = self.conn_handler.execute_fetchall(sql)
        self.assertEqual(obs, [[3, 'admin@foo.bar', 'newAnalysis',
                                'A New Analysis', 1, None]])

        sql = "SELECT * FROM qiita.analysis_chain WHERE child_id = 3"
        obs = self.conn_handler.execute_fetchall(sql)
        self.assertEqual(obs, [[1, 3]])

    def test_retrieve_owner(self):
        self.assertEqual(self.analysis.owner, "test@foo.bar")

    def test_retrieve_name(self):
        self.assertEqual(self.analysis.name, "SomeAnalysis")

    def test_retrieve_description(self):
        self.assertEqual(self.analysis.description, "A test analysis")

    def test_set_description(self):
        self.analysis.description = "New description"
        self.assertEqual(self.analysis.description, "New description")

    def test_retrieve_samples(self):
        exp = {1: ['SKB8.640193', 'SKD8.640184', 'SKB7.640196',
                   'SKM9.640192', 'SKM4.640180']}
        self.assertEqual(self.analysis.samples, exp)

    def test_retrieve_data_types(self):
        exp = ['18S']
        self.assertEqual(self.analysis.data_types, exp)

    def test_retrieve_shared_with(self):
        self.assertEqual(self.analysis.shared_with, ["shared@foo.bar"])

    def test_retrieve_biom_tables(self):
        exp = {"18S": join(get_db_files_base_dir(), "processed_data",
                           "1_analysis_18S.biom"),
               "16S": join(get_db_files_base_dir(), "processed_data",
                           "1_analysis_16S.biom")}
        self.assertEqual(self.analysis.biom_tables, exp)

    def test_retrieve_biom_tables_none(self):
        new = Analysis.create(User("admin@foo.bar"), "newAnalysis",
                              "A New Analysis", Analysis(1))
        self.assertEqual(new.biom_tables, None)

    def test_set_step(self):
        new = Analysis.create(User("admin@foo.bar"), "newAnalysis",
                              "A New Analysis", Analysis(1))
        new.step = 2
        sql = "SELECT * FROM qiita.analysis_workflow WHERE analysis_id = 3"
        obs = self.conn_handler.execute_fetchall(sql)
        self.assertEqual(obs, [[3, 2]])

    def test_set_step_twice(self):
        new = Analysis.create(User("admin@foo.bar"), "newAnalysis",
                              "A New Analysis", Analysis(1))
        new.step = 2
        new.step = 4
        sql = "SELECT * FROM qiita.analysis_workflow WHERE analysis_id = 3"
        obs = self.conn_handler.execute_fetchall(sql)
        self.assertEqual(obs, [[3, 4]])

    def test_retrive_step(self):
        new = Analysis.create(User("admin@foo.bar"), "newAnalysis",
                              "A New Analysis", Analysis(1))
        new.step = 2
        self.assertEqual(new.step, 2)

    def test_retrieve_step_new(self):
        new = Analysis.create(User("admin@foo.bar"), "newAnalysis",
                              "A New Analysis", Analysis(1))
        with self.assertRaises(ValueError):
            new.step

    def test_retrieve_step_locked(self):
        self.analysis.status = "queued"
        with self.assertRaises(QiitaDBStatusError):
            self.analysis.step = 3

    def test_retrieve_jobs(self):
        self.assertEqual(self.analysis.jobs, [1, 2])

    def test_retrieve_jobs_none(self):
        new = Analysis.create(User("admin@foo.bar"), "newAnalysis",
                              "A New Analysis", Analysis(1))
        self.assertEqual(new.jobs, None)

    def test_retrieve_pmid(self):
        self.assertEqual(self.analysis.pmid, "121112")

    def test_retrieve_pmid_none(self):
        new = Analysis.create(User("admin@foo.bar"), "newAnalysis",
                              "A New Analysis", Analysis(1))
        self.assertEqual(new.pmid, None)

    def test_set_pmid(self):
        self.analysis.pmid = "11211221212213"
        self.assertEqual(self.analysis.pmid, "11211221212213")

    def test_retrieve_mapping_file(self):
        exp = join(get_work_base_dir(), "1_analysis_mapping.txt")
        try:
            obs = self.analysis.mapping_file
            self.assertEqual(obs, exp)
            self.assertTrue(exists(exp))
        finally:
            remove(exp)


    # def test_get_parent(self):
    #     raise NotImplementedError()

    # def test_get_children(self):
    #     raise NotImplementedError()

    def test_add_samples(self):
        new = Analysis.create(User("admin@foo.bar"), "newAnalysis",
                              "A New Analysis")
        new.add_samples([(1, 'SKB8.640193'), (1, 'SKD5.640186')])
        exp = {1: ['SKB8.640193', 'SKD5.640186']}
        self.assertEqual(new.samples, exp)

    def test_remove_samples_both(self):
        self.analysis.remove_samples(proc_data=(1, ),
                                     samples=('SKB8.640193', ))
        exp = {1: ['SKD8.640184', 'SKB7.640196', 'SKM9.640192', 'SKM4.640180']}
        self.assertEqual(self.analysis.samples, exp)

    def test_remove_samples_samples(self):
        self.analysis.remove_samples(samples=('SKD8.640184', ))
        exp = {1: ['SKB8.640193', 'SKB7.640196', 'SKM9.640192', 'SKM4.640180']}
        self.assertEqual(self.analysis.samples, exp)

    def test_remove_samples_processed_data(self):
        self.analysis.remove_samples(proc_data=(1, ))
        exp = {}
        self.assertEqual(self.analysis.samples, exp)

    def test_add_jobs(self):
        new = Analysis.create(User("admin@foo.bar"), "newAnalysis",
                              "A New Analysis")
        new.add_jobs([Job(1)])
        self.assertEqual(new.jobs, [1])

    def test_share(self):
        self.analysis.share(User("admin@foo.bar"))
        self.assertEqual(self.analysis.shared_with, ["shared@foo.bar",
                                                     "admin@foo.bar"])

    def test_unshare(self):
        self.analysis.unshare(User("shared@foo.bar"))
        self.assertEqual(self.analysis.shared_with, [])

<<<<<<< HEAD
    def test_get_samples(self):
        obs = self.analysis._get_samples()
        exp = {1L: ['SKB7.640196', 'SKB8.640193', 'SKD8.640184', 'SKM4.640180',
                    'SKM9.640192']}
        self.assertEqual(obs, exp)

    def test_build_mapping_file(self):
        map_fp = join(get_work_base_dir(), "1_analysis_mapping.txt")
        try:
            obs = self.analysis.mapping_file
            self.assertEqual(obs, map_fp)

            with open(map_fp) as f:
                mapdata = f.readlines()

            # check some columns for correctness
            obs = [line.split('\t')[0] for line in mapdata]
            exp = ['#SampleID', 'SKM4.640180', 'SKB8.640193', 'SKD8.640184',
                   'SKB7.640196', 'SKM9.640192']
            self.assertEqual(obs, exp)

            obs = [line.split('\t')[8] for line in mapdata]
            exp = ['description_duplicate', 'Bucu Rhizo', 'Burmese root',
                   'Diesel Root', 'Burmese root', 'Bucu Roots']
            self.assertEqual(obs, exp)

            obs = [line.split('\t')[12] for line in mapdata]
            exp = ['host_subject_id', '1001:D2', '1001:M7', '1001:D9',
                   '1001:M8', '1001:B8']
            self.assertEqual(obs, exp)

            obs = [line.split('\t')[24] for line in mapdata]
            exp = ['tot_org_carb', '3.31', '5.0', '4.32', '5.0', '3.31']
            self.assertEqual(obs, exp)

            obs = [line.split('\t')[-1] for line in mapdata]
            exp = ['description\n'] + ['Cannabis Soil Microbiome\n'] * 5
            self.assertEqual(obs, exp)
        finally:
            remove(map_fp)

    def test_build_biom_tables(self):
        map_fp = ""
        try:
            samples = {1: ['SKB8.640193', 'SKD8.640184', 'SKB7.640196']}
            self.analysis._build_biom_tables(samples)
            obs = self.analysis.biom_tables
            self.assertEqual(obs, [15])

            tablefile = ProcessedData(15).get_filepaths()
            exp = [("1_analysis_18S.biom", 8)]

            self.assertEqual(tablefile, exp)
            map_fp = join(get_db_files_base_dir(), "processed_data/",
                          "1_analysis_18S.biom")

            table = load_table(tablefile[0][0])
            obs = set(table.ids(axis='sample'))
            exp = {'SKB8.640193', 'SKD8.640184', 'SKB7.640196', 'SKM9.640192',
                   'SKM4.640180'}
            self.assertEqual(obs, exp)
        finally:
            remove(mapfile[0][0])
=======
    def test_finish_workflow(self):
        new = Analysis.create(User("admin@foo.bar"), "newAnalysis",
                              "A New Analysis", Analysis(1))
        new.step = 2
        new.finish_workflow()

        obs = self.conn_handler.execute_fetchall(
            "SELECT * FROM qiita.analysis_workflow WHERE analysis_id = 3")
        self.assertEqual(obs, [])
        self.assertEqual(new.status, "queued")
>>>>>>> 3eb6dbb9


if __name__ == "__main__":
    main()<|MERGE_RESOLUTION|>--- conflicted
+++ resolved
@@ -211,7 +211,6 @@
         self.analysis.unshare(User("shared@foo.bar"))
         self.assertEqual(self.analysis.shared_with, [])
 
-<<<<<<< HEAD
     def test_get_samples(self):
         obs = self.analysis._get_samples()
         exp = {1L: ['SKB7.640196', 'SKB8.640193', 'SKD8.640184', 'SKM4.640180',
@@ -275,18 +274,6 @@
             self.assertEqual(obs, exp)
         finally:
             remove(mapfile[0][0])
-=======
-    def test_finish_workflow(self):
-        new = Analysis.create(User("admin@foo.bar"), "newAnalysis",
-                              "A New Analysis", Analysis(1))
-        new.step = 2
-        new.finish_workflow()
-
-        obs = self.conn_handler.execute_fetchall(
-            "SELECT * FROM qiita.analysis_workflow WHERE analysis_id = 3")
-        self.assertEqual(obs, [])
-        self.assertEqual(new.status, "queued")
->>>>>>> 3eb6dbb9
 
 
 if __name__ == "__main__":
