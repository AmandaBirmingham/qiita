--- conflicted
+++ resolved
@@ -11,13 +11,10 @@
 from os import close
 
 from qiita_core.util import qiita_test_checker
-<<<<<<< HEAD
 from qiita_db.parameters import (PreprocessedIlluminaParams,
                                  ProcessedSortmernaParams)
-=======
 from qiita_db.parameters import PreprocessedIlluminaParams
 from qiita_db.exceptions import QiitaDBDuplicateError
->>>>>>> 3dbbd89c
 
 
 @qiita_test_checker()
