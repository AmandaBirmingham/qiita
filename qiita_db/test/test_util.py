# -----------------------------------------------------------------------------
# Copyright (c) 2014--, The Qiita Development Team.
#
# Distributed under the terms of the BSD 3-clause License.
#
# The full license is in the file LICENSE, distributed with this software.
# -----------------------------------------------------------------------------

from unittest import TestCase, main
from tempfile import mkstemp
from os import close, remove
from os.path import join, exists, basename

from qiita_core.util import qiita_test_checker
from qiita_core.exceptions import IncompetentQiitaDeveloperError
from qiita_db.exceptions import QiitaDBColumnError
from qiita_db.util import (exists_table, exists_dynamic_table, scrub_data,
                           compute_checksum, check_table_cols,
                           check_required_columns, convert_to_id,
                           get_table_cols, get_table_cols_w_type,
                           get_filetypes, get_filepath_types, get_count,
                           check_count, get_processed_params_tables,
<<<<<<< HEAD
                           params_dict_to_json, get_user_fp,
                           insert_filepaths, get_db_files_base_dir)
=======
                           params_dict_to_json, get_user_fp, get_study_fp)
>>>>>>> cc502083
from qiita_core.qiita_settings import qiita_config


@qiita_test_checker()
class DBUtilTests(TestCase):
    def setUp(self):
        self.table = 'study'
        self.required = [
            'number_samples_promised', 'study_title', 'mixs_compliant',
            'metadata_complete', 'study_description', 'first_contact',
            'reprocess', 'study_status_id', 'portal_type_id',
            'timeseries_type_id', 'study_alias', 'study_abstract',
            'principal_investigator_id', 'email', 'number_samples_collected']
        self.files_to_remove = []

    def tearDown(self):
        for fp in self.files_to_remove:
            if exists(fp):
                remove(fp)

    def test_params_dict_to_json(self):
        params_dict = {'opt1': '1', 'opt2': [2, '3'], 3: 9}
        exp = '{"3":9,"opt1":"1","opt2":[2,"3"]}'
        self.assertEqual(params_dict_to_json(params_dict), exp)

    def test_check_required_columns(self):
        # Doesn't do anything if correct info passed, only errors if wrong info
        check_required_columns(self.conn_handler, self.required, self.table)

    def test_check_required_columns_fail(self):
        self.required.remove('study_title')
        with self.assertRaises(QiitaDBColumnError):
            check_required_columns(self.conn_handler, self.required,
                                   self.table)

    def test_check_table_cols(self):
        # Doesn't do anything if correct info passed, only errors if wrong info
        check_table_cols(self.conn_handler, self.required, self.table)

    def test_check_table_cols_fail(self):
        self.required.append('BADTHINGNOINHERE')
        with self.assertRaises(QiitaDBColumnError):
            check_table_cols(self.conn_handler, self.required,
                             self.table)

    def test_get_table_cols(self):
        obs = get_table_cols("qiita_user", self.conn_handler)
        exp = {"email", "user_level_id", "password", "name", "affiliation",
               "address", "phone", "user_verify_code", "pass_reset_code",
               "pass_reset_timestamp"}
        self.assertEqual(set(obs), exp)

    def test_get_table_cols_w_type(self):
        obs = get_table_cols_w_type("preprocessed_sequence_illumina_params",
                                    self.conn_handler)
        exp = [['preprocessed_params_id', 'bigint'],
               ['trim_length', 'integer'],
               ['max_bad_run_length', 'integer'],
               ['min_per_read_length_fraction', 'real'],
               ['sequence_max_n', 'integer'],
               ['rev_comp_barcode', 'boolean'],
               ['rev_comp_mapping_barcodes', 'boolean'],
               ['rev_comp', 'boolean'],
               ['phred_quality_threshold', 'integer'],
               ['barcode_type', 'character varying'],
               ['max_barcode_errors', 'real']]
        self.assertItemsEqual(obs, exp)

    def test_exists_table(self):
        """Correctly checks if a table exists"""
        # True cases
        self.assertTrue(exists_table("filepath", self.conn_handler))
        self.assertTrue(exists_table("qiita_user", self.conn_handler))
        self.assertTrue(exists_table("analysis", self.conn_handler))
        self.assertTrue(exists_table("prep_1", self.conn_handler))
        self.assertTrue(exists_table("sample_1", self.conn_handler))
        # False cases
        self.assertFalse(exists_table("sample_2", self.conn_handler))
        self.assertFalse(exists_table("prep_2", self.conn_handler))
        self.assertFalse(exists_table("foo_table", self.conn_handler))
        self.assertFalse(exists_table("bar_table", self.conn_handler))

    def test_exists_dynamic_table(self):
        """Correctly checks if a dynamic table exists"""
        # True cases
        self.assertTrue(exists_dynamic_table(
            "preprocessed_sequence_illumina_params", "preprocessed_",
            "_params", self.conn_handler))
        self.assertTrue(exists_dynamic_table("prep_1", "prep_", "",
                                             self.conn_handler))
        self.assertTrue(exists_dynamic_table("filepath", "", "",
                                             self.conn_handler))
        # False cases
        self.assertFalse(exists_dynamic_table(
            "preprocessed_foo_params", "preprocessed_", "_params",
            self.conn_handler))
        self.assertFalse(exists_dynamic_table(
            "preprocessed__params", "preprocessed_", "_params",
            self.conn_handler))
        self.assertFalse(exists_dynamic_table(
            "foo_params", "preprocessed_", "_params",
            self.conn_handler))
        self.assertFalse(exists_dynamic_table(
            "preprocessed_foo", "preprocessed_", "_params",
            self.conn_handler))
        self.assertFalse(exists_dynamic_table(
            "foo", "preprocessed_", "_params",
            self.conn_handler))

    def test_convert_to_id(self):
        """Tests that ids are returned correctly"""
        self.assertEqual(convert_to_id("directory", "filepath_type"), 8)

    def test_convert_to_id_bad_value(self):
        """Tests that ids are returned correctly"""
        with self.assertRaises(IncompetentQiitaDeveloperError):
            convert_to_id("FAKE", "filepath_type")

    def test_get_filetypes(self):
        """Tests that get_filetypes works with valid arguments"""

        obs = get_filetypes()
        exp = {'FASTA': 1, 'FASTQ': 2, 'SPECTRA': 3}
        self.assertEqual(obs, exp)

        obs = get_filetypes(key='filetype_id')
        exp = {v: k for k, v in exp.items()}
        self.assertEqual(obs, exp)

    def test_get_filetypes_fail(self):
        """Tests that get_Filetypes fails with invalid argument"""
        with self.assertRaises(QiitaDBColumnError):
            get_filetypes(key='invalid')

    def test_get_filepath_types(self):
        """Tests that get_filepath_types works with valid arguments"""
        obs = get_filepath_types()
        exp = {'raw_forward_seqs': 1, 'raw_reverse_seqs': 2,
               'raw_barcodes': 3, 'preprocessed_fasta': 4,
               'preprocessed_fastq': 5, 'preprocessed_demux': 6, 'biom': 7,
               'directory': 8, 'plain_text': 9, 'reference_seqs': 10,
               'reference_tax': 11, 'reference_tree': 12}
        self.assertEqual(obs, exp)

        obs = get_filepath_types(key='filepath_type_id')
        exp = {v: k for k, v in exp.items()}
        self.assertEqual(obs, exp)

    def test_get_filepath_types_fail(self):
        """Tests that get_Filetypes fails with invalid argument"""
        with self.assertRaises(QiitaDBColumnError):
            get_filepath_types(key='invalid')

    def test_get_count(self):
        """Checks that get_count retrieves proper count"""
        self.assertEqual(get_count('qiita.study_person'), 3)

    def test_check_count(self):
        """Checks that check_count returns True and False appropriately"""
        self.assertTrue(check_count('qiita.study_person', 3))
        self.assertFalse(check_count('qiita.study_person', 2))

    def test_get_processed_params_tables(self):
        obs = get_processed_params_tables()
        self.assertEqual(obs, ['processed_params_uclust'])

    def test_get_user_fps(self):
        obs = get_user_fp("demo@demo.com")
        exp = join(qiita_config.upload_data_dir, 'demo.com', 'demo')
        self.assertEqual(obs, exp)

<<<<<<< HEAD
    def test_insert_filepaths(self):
        fd, fp = mkstemp()
        close(fd)
        with open(fp, "w") as f:
            f.write("\n")
        self.files_to_remove.append(fp)

        obs = insert_filepaths([(fp, 1)], 1, "raw_data", "filepath",
                               self.conn_handler)
        exp = [15]
        self.assertEqual(obs, exp)

        # Check that the files have been copied correctly
        exp_fp = join(get_db_files_base_dir(), "raw_data",
                      "1_%s" % basename(fp))
        self.assertTrue(exists(exp_fp))
        self.files_to_remove.append(exp_fp)

        # Check that the filepaths have been added to the DB
        obs = self.conn_handler.execute_fetchall(
            "SELECT * FROM qiita.filepath WHERE filepath_id=15")
        exp = [[15, exp_fp, 1, '852952723', 1]]
        self.assertEqual(obs, exp)

    def test_insert_filepaths_string(self):
        fd, fp = mkstemp()
        close(fd)
        with open(fp, "w") as f:
            f.write("\n")
        self.files_to_remove.append(fp)

        obs = insert_filepaths([(fp, "raw_forward_seqs")], 1, "raw_data",
                               "filepath", self.conn_handler)
        exp = [15]
        self.assertEqual(obs, exp)

        # Check that the files have been copied correctly
        exp_fp = join(get_db_files_base_dir(), "raw_data",
                      "1_%s" % basename(fp))
        self.assertTrue(exists(exp_fp))
        self.files_to_remove.append(exp_fp)

        # Check that the filepaths have been added to the DB
        obs = self.conn_handler.execute_fetchall(
            "SELECT * FROM qiita.filepath WHERE filepath_id=15")
        exp = [[15, exp_fp, 1, '852952723', 1]]
=======
    def test_get_study_fps(self):
        study_id = 1000
        obs = get_study_fp(study_id)
        exp = join(qiita_config.upload_data_dir, str(study_id))
>>>>>>> cc502083
        self.assertEqual(obs, exp)


class UtilTests(TestCase):
    """Tests for the util functions that do not need to access the DB"""

    def setUp(self):
        fh, self.filepath = mkstemp()
        close(fh)
        with open(self.filepath, "w") as f:
            f.write("Some text so we can actually compute a checksum")

    def test_compute_checksum(self):
        """Correctly returns the file checksum"""
        obs = compute_checksum(self.filepath)
        exp = 1719580229
        self.assertEqual(obs, exp)

    def test_scrub_data_nothing(self):
        """Returns the same string without changes"""
        self.assertEqual(scrub_data("nothing_changes"), "nothing_changes")

    def test_scrub_data_semicolon(self):
        """Correctly removes the semicolon from the string"""
        self.assertEqual(scrub_data("remove_;_char"), "remove__char")

    def test_scrub_data_single_quote(self):
        """Correctly removes single quotes from the string"""
        self.assertEqual(scrub_data("'quotes'"), "quotes")

if __name__ == '__main__':
    main()<|MERGE_RESOLUTION|>--- conflicted
+++ resolved
@@ -20,12 +20,8 @@
                            get_table_cols, get_table_cols_w_type,
                            get_filetypes, get_filepath_types, get_count,
                            check_count, get_processed_params_tables,
-<<<<<<< HEAD
-                           params_dict_to_json, get_user_fp,
+                           params_dict_to_json, get_user_fp, get_study_fp,
                            insert_filepaths, get_db_files_base_dir)
-=======
-                           params_dict_to_json, get_user_fp, get_study_fp)
->>>>>>> cc502083
 from qiita_core.qiita_settings import qiita_config
 
 
@@ -197,7 +193,6 @@
         exp = join(qiita_config.upload_data_dir, 'demo.com', 'demo')
         self.assertEqual(obs, exp)
 
-<<<<<<< HEAD
     def test_insert_filepaths(self):
         fd, fp = mkstemp()
         close(fd)
@@ -244,12 +239,12 @@
         obs = self.conn_handler.execute_fetchall(
             "SELECT * FROM qiita.filepath WHERE filepath_id=15")
         exp = [[15, exp_fp, 1, '852952723', 1]]
-=======
+        self.assertEqual(obs, exp)
+
     def test_get_study_fps(self):
         study_id = 1000
         obs = get_study_fp(study_id)
         exp = join(qiita_config.upload_data_dir, str(study_id))
->>>>>>> cc502083
         self.assertEqual(obs, exp)
 
 
