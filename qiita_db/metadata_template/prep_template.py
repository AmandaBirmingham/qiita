--- conflicted
+++ resolved
@@ -703,11 +703,7 @@
 
     @property
     def is_submitted_to_ebi(self):
-<<<<<<< HEAD
-        """Gets if the prep template has been submitted to EBI or not
-=======
         """Inquires if the prep template has been submitted to EBI or not
->>>>>>> b15c95de
 
         Returns
         -------
