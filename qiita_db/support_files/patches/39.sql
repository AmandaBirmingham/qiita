--- conflicted
+++ resolved
@@ -2,11 +2,6 @@
 -- Adding a is numeric function to avoid problems with texts
 -- http://stackoverflow.com/a/16206123
 
-<<<<<<< HEAD
-ALTER TABLE qiita.software ADD active bool DEFAULT 'False' NOT NULL;
-
-ALTER TABLE qiita.software_command ADD active bool DEFAULT 'True' NOT NULL;
-=======
 CREATE OR REPLACE FUNCTION isnumeric(text) RETURNS BOOLEAN AS $$
 DECLARE x NUMERIC;
 BEGIN
@@ -17,5 +12,4 @@
 END;
 $$
 STRICT
-LANGUAGE plpgsql IMMUTABLE;
->>>>>>> ddfe7bfa
+LANGUAGE plpgsql IMMUTABLE;