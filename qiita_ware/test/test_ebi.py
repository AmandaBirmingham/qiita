#!/usr/bin/env python

from __future__ import division

# -----------------------------------------------------------------------------
# Copyright (c) 2014--, The Qiita Development Team.
#
# Distributed under the terms of the BSD 3-clause License.
#
# The full license is in the file LICENSE, distributed with this software.
# -----------------------------------------------------------------------------

from StringIO import StringIO
from os import close, remove, path
from os.path import join
from tempfile import mkstemp, gettempdir
from shutil import rmtree
from unittest import TestCase, main
from xml.dom import minidom
from xml.etree import ElementTree as ET

from qiita_ware.ebi import (SampleAlreadyExistsError, NoXMLError,
                            EBISubmission)
from qiita_core.qiita_settings import qiita_config


class TestEBISubmission(TestCase):
    def setUp(self):
        self.path = path.dirname(path.abspath(__file__)) + '/test_data'
        self.temp_dir = gettempdir()
        self.demux_output_dir = join(self.temp_dir, 'demux_output')

    def tearDown(self):
        try:
            rmtree(self.demux_output_dir)
        except:
            pass

    def test_init(self):
        e = EBISubmission('2', 'Study Title', 'Study Abstract',
                          investigation_type='Other',
                          new_investigation_type='metagenome')

        self.assertEqual(e.preprocessed_data_id, '2')
        self.assertEqual(e.study_title, 'Study Title')
        self.assertEqual(e.study_abstract, 'Study Abstract')
        self.assertEqual(e.investigation_type, 'Other')
        self.assertEqual(e.new_investigation_type, 'metagenome')

        self.assertEqual(e.empty_value, 'no_data')

        self.assertEqual(e.study_xml_fp, None)
        self.assertEqual(e.sample_xml_fp, None)
        self.assertEqual(e.experiment_xml_fp, None)
        self.assertEqual(e.run_xml_fp, None)

        self.assertEqual(e.library_strategy, 'POOLCLONE')
        self.assertEqual(e.library_source, 'METAGENOMIC')
        self.assertEqual(e.library_selection, 'unspecified')

        self.assertEqual(e.additional_metadata, {})

    def test_init_exceptions(self):
        with self.assertRaises(ValueError):
            EBISubmission('2', 'Study Title', 'Study Abstract',
                          investigation_type='Other',
                          new_investigation_type=None)

        with self.assertRaises(ValueError):
            EBISubmission('2', 'Study Title', 'Study Abstract',
                          investigation_type='SASQUATCH SEQUENCING',
                          new_investigation_type='metagenome')

    def test_stringify_kwargs(self):
        e = EBISubmission('2', 'Study Title', 'Study Abstract',
                          investigation_type='Other',
                          new_investigation_type='metagenome',
                          impossible_field=1, maybe_possible_field='BOOM')

        self.assertEqual(e.preprocessed_data_id, '2')
        self.assertEqual(e.study_title, 'Study Title')
        self.assertEqual(e.study_abstract, 'Study Abstract')
        self.assertEqual(e.investigation_type, 'Other')

        self.assertEqual(e.empty_value, 'no_data')

        self.assertEqual(e.study_xml_fp, None)
        self.assertEqual(e.sample_xml_fp, None)
        self.assertEqual(e.experiment_xml_fp, None)
        self.assertEqual(e.run_xml_fp, None)

        self.assertEqual(e.library_strategy, 'POOLCLONE')
        self.assertEqual(e.library_source, 'METAGENOMIC')
        self.assertEqual(e.library_selection, 'unspecified')

        self.assertEqual(e.additional_metadata, {
            "impossible_field": "1", "maybe_possible_field": "BOOM"})

    def test_get_study_alias(self):
        e = EBISubmission('2', 'Study Title', 'Study Abstract',
                          investigation_type='Other',
<<<<<<< HEAD
                          new_investigation_type='metagenome',
                          investigation_type_ontology='ENA_test')
        exp = '%s_ppdid_2' % qiita_config.ebi_organization_prefix
=======
                          new_investigation_type='metagenome')
        exp = '%s_study_2' % qiita_config.ebi_organization_prefix
>>>>>>> c75cf093
        self.assertEqual(e._get_study_alias(), exp)

    def test_get_sample_alias(self):
        e = EBISubmission('2', 'Study Title', 'Study Abstract',
                          investigation_type='Other',
                          new_investigation_type='metagenome')
        e.add_sample('foo')
        exp = '%s_ppdid_2:foo' % qiita_config.ebi_organization_prefix
        self.assertEqual(e._get_sample_alias('foo'), exp)

    def test_get_experiment_alias(self):
        e = EBISubmission('2', 'Study Title', 'Study Abstract',
                          investigation_type='Other',
                          new_investigation_type='metagenome')
        e.add_sample('foo')
        exp = '%s_ppdid_2:foo' % qiita_config.ebi_organization_prefix
        self.assertEqual(e._get_experiment_alias('foo'), exp)

    def test_get_submission_alias(self):
        e = EBISubmission('2', 'Study Title', 'Study Abstract',
                          investigation_type='Other',
                          new_investigation_type='metagenome')
        obs = e._get_submission_alias()
        exp = '%s_submission_2' % qiita_config.ebi_organization_prefix
        self.assertEqual(obs, exp)

    def test_get_library_name(self):
        e = EBISubmission('2', 'Study Title', 'Study Abstract',
                          investigation_type='Other',
<<<<<<< HEAD
                          new_investigation_type='metagenome',
                          investigation_type_ontology='ENA_test')
        obs = e._get_library_name("nasty<business>")
        exp = "nasty&lt;business&gt;"
=======
                          new_investigation_type='metagenome')
        obs = e._get_library_name("nasty<business>", 42)
        exp = "nasty&lt;business&gt;:42"
>>>>>>> c75cf093
        self.assertEqual(obs, exp)

    def test_add_dict_as_tags_and_values(self):
        e = EBISubmission('2', 'Study Title', 'Study Abstract',
                          investigation_type='Other',
                          new_investigation_type='metagenome')
        elm = ET.Element('TESTING', {'foo': 'bar'})

        e._add_dict_as_tags_and_values(elm, 'foo', {'x': 'y', '>x': '<y'})
        obs = ET.tostring(elm)
        exp = ''.join([v.strip() for v in ADDDICTTEST.splitlines()])
        self.assertEqual(obs, exp)

    def test_generate_study_xml(self):
        submission = EBISubmission('001', 'teststudy', 'test asbstract',
                                   investigation_type='Other',
                                   new_investigation_type='metagenome')
        xmlelement = submission.generate_study_xml()
        xml = minidom.parseString(ET.tostring(xmlelement))
        xmlstring = xml.toprettyxml(indent='  ', encoding='UTF-8')
        obs_stripped = ''.join([l.strip() for l in xmlstring.splitlines()])
        exp_stripped = ''.join([l.strip() for l in STUDYXML.splitlines()])
        self.assertEqual(obs_stripped, exp_stripped)

        submission_pmids = \
            EBISubmission('001', 'teststudy', 'test asbstract', 'Other',
                          new_investigation_type='Amplicon Sequencing',
                          pmids=[12, 15])
        xmlelement = submission_pmids.generate_study_xml()
        xml = minidom.parseString(ET.tostring(xmlelement))
        xmlstring = xml.toprettyxml(indent='  ', encoding='UTF-8')
        obs_stripped = ''.join([l.strip() for l in xmlstring.splitlines()])
        exp_stripped = ''.join([l.strip() for l in
                                STUDYXML_PMIDS.splitlines()])
        self.assertEqual(obs_stripped, exp_stripped)

    def test_add_sample(self):
        submission = EBISubmission('001', 'teststudy', 'test asbstract',
                                   investigation_type='Other',
                                   new_investigation_type='metagenome')
        submission.add_sample('test1')
        submission.add_sample('test2')
        samples = submission.samples
        self.assertTrue('test1' in samples and 'test2' in samples)
        with self.assertRaises(SampleAlreadyExistsError):
            submission.add_sample('test1')

    def test_generate_sample_xml(self):
        submission = EBISubmission('001', 'teststudy', 'test asbstract',
                                   investigation_type='Other',
                                   new_investigation_type='metagenome')
        submission.add_sample('test1')
        submission.add_sample('test2')
        xmlelement = submission.generate_sample_xml()
        xml = minidom.parseString(ET.tostring(xmlelement))
        xmlstring = xml.toprettyxml(indent='  ', encoding='UTF-8')
        obs_stripped = ''.join([l.strip() for l in xmlstring.splitlines()])
        exp_stripped = ''.join([l.strip() for l in SAMPLEXML.splitlines()])
        self.assertEqual(obs_stripped, exp_stripped)

    def test_add_sample_prep(self):
        submission = EBISubmission('001', 'teststudy', 'test asbstract',
                                   investigation_type='Other',
                                   new_investigation_type='metagenome')
        submission.add_sample('test1')
        submission.add_sample('test2')
        submission.add_sample_prep('test1', 'ILLUMINA', 'fastq',
                                   self.path, 'experiment description',
                                   'library protocol')
        prep_info = submission.samples['test1']['prep']
        self.assertEqual(prep_info['platform'], 'ILLUMINA')
        self.assertEqual(prep_info['file_path'], self.path)
        with self.assertRaises(KeyError):
            submission.add_sample_prep('test3', 'ILLUMINA', 'fastq',
                                       self.path, 'experiment description',
                                       'library protocol')

    def test_add_sample_prep_exception(self):
        submission = EBISubmission('001', 'teststudy', 'test asbstract',
                                   investigation_type='Other',
                                   new_investigation_type='metagenome')
        submission.add_sample('test1')
        submission.add_sample('test2')
        with self.assertRaises(ValueError):
            submission.add_sample_prep('test2', 'DOES-NOT-EXIST', 'fastq',
                                       self.path, 'experiment description',
                                       'library protocol')
        with self.assertRaises(KeyError):
            submission.add_sample_prep('test3', 'DOES-NOT-EXIST', 'fastq',
                                       self.path, 'experiment description',
                                       'library protocol')

    def test_generate_library_descriptor(self):
        e = EBISubmission('2', 'Study Title', 'Study Abstract',
                          investigation_type='Other',
                          new_investigation_type='metagenome')
        elm = ET.Element('design', {'foo': 'bar'})

        e._generate_library_descriptor(elm, 'sample', 'libconsprot')
        exp = ''.join([l.strip() for l in GENLIBDESC.splitlines()])
        obs = ET.tostring(elm)
        self.assertEqual(obs, exp)

    def test_generate_spot_descriptor(self):
        e = EBISubmission('2', 'Study Title', 'Study Abstract',
                          investigation_type='Other',
                          new_investigation_type='metagenome')
        elm = ET.Element('design', {'foo': 'bar'})

        e._generate_spot_descriptor(elm, 'LS454')
        exp = ''.join([l.strip() for l in GENSPOTDESC.splitlines()])
        obs = ET.tostring(elm)
        self.assertEqual(obs, exp)

    def test_generate_experiment_xml(self):
        submission = EBISubmission('001', 'teststudy', 'test asbstract',
                                   investigation_type='Other',
                                   new_investigation_type='metagenome')
        submission.add_sample('test1')
        submission.add_sample_prep('test1', 'ILLUMINA', 'fastq',
                                   'fakepath',
                                   'experiment description',
                                   'library protocol')
        xmlelement = submission.generate_experiment_xml()
        xml = minidom.parseString(ET.tostring(xmlelement))
        xmlstring = xml.toprettyxml(indent='  ', encoding='UTF-8')
        obs_stripped = ''.join([l.strip() for l in xmlstring.splitlines()])
        exp_stripped = ''.join([l.strip() for l in EXPERIMENTXML.splitlines()])
        self.assertEqual(obs_stripped, exp_stripped)

    def test_generate_run_xml(self):
        submission = EBISubmission('001', 'teststudy', 'test asbstract',
                                   investigation_type='Other',
                                   new_investigation_type='metagenome')
        submission.add_sample('test1')
        submission.add_sample_prep('test1', 'ILLUMINA', 'fastq',
                                   join(self.path, '__init__.py'),
                                   'experiment description',
                                   'library protocol')
        xmlelement = submission.generate_run_xml()
        xml = minidom.parseString(ET.tostring(xmlelement))
        # insert the proper EBI directory, since it is a timestamp and hard
        # to predict
        RUNXML_mod = RUNXML % {
            'study_alias': submission._get_study_alias(),
            'ebi_dir': submission.ebi_dir,
            'organization_prefix': qiita_config.ebi_organization_prefix}

        xmlstring = xml.toprettyxml(indent='  ', encoding='UTF-8')
        obs_stripped = ''.join([l.strip() for l in xmlstring.splitlines()])
        exp_stripped = ''.join([l.strip() for l in RUNXML_mod.splitlines()])
        self.assertEqual(obs_stripped, exp_stripped)

    def test_generate_submission_xml(self):
        submission = EBISubmission('001', 'teststudy', 'test asbstract',
                                   investigation_type='Other',
                                   new_investigation_type='metagenome')
        submission.add_sample('test1')
        submission.add_sample_prep('test1', 'ILLUMINA', 'fastq',
                                   '__init__.py', 'experiment description',
                                   'library protocol')
        with self.assertRaises(NoXMLError):
            submission.generate_submission_xml('VALIDATE')
        # add more tests

    def test__write_xml_file(self):
        e = EBISubmission('2', 'Study Title', 'Study Abstract',
                          investigation_type='Other',
                          new_investigation_type='metagenome')
        elm = ET.Element('TESTING', {'foo': 'bar'})
        e._write_xml_file(lambda: elm, 'thing', 'testfile')
        self.assertEqual(e.thing, 'testfile')
        obs = open('testfile').read()
        exp = '<?xml version="1.0" encoding="UTF-8"?><TESTING foo="bar"/>'
        self.assertEqual(obs, exp)
        remove('testfile')

    def test_write_study_xml(self):
        submission = EBISubmission('001', 'teststudy', 'test asbstract',
                                   investigation_type='Other',
                                   new_investigation_type='metagenome')
        fh, output = mkstemp()
        submission.write_study_xml(output)
        close(fh)

        obs_stripped = ''.join([l.strip() for l in open(output)])
        exp_stripped = ''.join([l.strip() for l in STUDYXML.splitlines()])
        self.assertEqual(obs_stripped, exp_stripped)
        remove(output)

    def test_write_sample_xml(self):
        submission = EBISubmission('001', 'teststudy', 'test asbstract',
                                   investigation_type='Other',
                                   new_investigation_type='metagenome')
        submission.add_sample('test1')
        submission.add_sample('test2')
        fh, output = mkstemp()
        close(fh)
        submission.write_sample_xml(output)

        obs_stripped = ''.join([l.strip() for l in open(output)])
        exp_stripped = ''.join([l.strip() for l in SAMPLEXML.splitlines()])
        self.assertEqual(obs_stripped, exp_stripped)
        remove(output)

    def test_write_experiment_xml(self):
        submission = EBISubmission('001', 'teststudy', 'test asbstract',
                                   investigation_type='Other',
                                   new_investigation_type='metagenome')
        submission.add_sample('test1')
        submission.add_sample_prep('test1', 'ILLUMINA', 'fastq',
                                   'fakepath', 'experiment description',
                                   'library protocol')
        fh, output = mkstemp()
        close(fh)
        submission.write_experiment_xml(output)
        obs_stripped = ''.join([l.strip() for l in open(output)])
        exp_stripped = ''.join([l.strip() for l in EXPERIMENTXML.splitlines()])
        self.assertEqual(obs_stripped, exp_stripped)
        remove(output)

    def test_add_samples_from_templates(self):
        sample_template = StringIO(EXP_SAMPLE_TEMPLATE)
        prep_template = StringIO(EXP_PREP_TEMPLATE)
        submission = EBISubmission('001', 'teststudy', 'test asbstract',
                                   investigation_type='Other',
                                   new_investigation_type='metagenome')
        submission.add_samples_from_templates(sample_template, prep_template,
                                              self.path)
        self.assertTrue('sample1' in submission.samples)
        self.assertTrue('sample2' in submission.samples)
        self.assertTrue('sample3' in submission.samples)
        self.assertEqual(submission.samples['sample2']['prep']['platform'],
                         'ILLUMINA')
        self.assertEqual(
            submission.samples['sample2']['prep']['file_path'],
            self.path + '/sample2.fastq.gz')
        with self.assertRaises(KeyError):
            submission.samples['nothere']

    def test_add_samples_from_templates_bad_directory(self):
        sample_template = StringIO(EXP_SAMPLE_TEMPLATE)
        prep_template = StringIO(EXP_PREP_TEMPLATE)
        submission = EBISubmission('001', 'teststudy', 'test asbstract',
                                   investigation_type='Other',
                                   new_investigation_type='metagenome')
        with self.assertRaises(IOError):
            submission.add_samples_from_templates(
                sample_template, [prep_template],
                self.path+'WILL-NOT-EXIST-BOOM')

    def test_from_templates_and_per_sample_fastqs(self):
        sample_template = StringIO(EXP_SAMPLE_TEMPLATE)
        prep_template = StringIO(EXP_PREP_TEMPLATE)
        submission = EBISubmission.from_templates_and_per_sample_fastqs(
            '001', 'test study', 'abstract',
<<<<<<< HEAD
            'Metagenomics', sample_template, prep_template, self.path,
            investigation_type_ontology='ENA_test')
        self.assertEqual(submission.samples['sample2']['prep']['platform'],
=======
            'Metagenomics', sample_template, prep_template, self.path)
        self.assertEqual(submission.samples['sample2']['preps'][0]['platform'],
>>>>>>> c75cf093
                         'ILLUMINA')
        self.assertEqual(
            submission.samples['sample2']['prep']['file_path'],
            self.path + '/sample2.fastq.gz')
        with self.assertRaises(KeyError):
            submission.samples['nothere']

    def test_generate_curl_command(self):
        sample_template = StringIO(EXP_SAMPLE_TEMPLATE)
        prep_template = StringIO(EXP_PREP_TEMPLATE)
        submission = EBISubmission.from_templates_and_per_sample_fastqs(
            '001', 'test study', 'abstract',
            'Metagenomics',  sample_template, prep_template, self.path)

        # Set these artificially since the function depends only on these fps
        submission.submission_xml_fp = 'submission.xml'
        submission.experiment_xml_fp = 'experiment.xml'
        submission.study_xml_fp = 'study.xml'
        submission.sample_xml_fp = 'sample.xml'
        # this should fail since we have not yet set the run.xml fp
        with self.assertRaises(NoXMLError):
            submission.generate_curl_command('1', '2', '3', '4')
        submission.run_xml_fp = 'run.xml'

        test_ebi_seq_xfer_user = 'ebi_seq_xfer_user'
        test_ebi_access_key = 'ebi_access_key'
        test_ebi_dropbox_url = 'ebi_dropbox_url'

        # Without curl certificate authentication
        test_ebi_skip_curl_cert = True
        obs = submission.generate_curl_command(test_ebi_seq_xfer_user,
                                               test_ebi_access_key,
                                               test_ebi_skip_curl_cert,
                                               test_ebi_dropbox_url)
        exp_skip_cert = ('curl -k '
                         '-F "SUBMISSION=@submission.xml" '
                         '-F "STUDY=@study.xml" '
                         '-F "SAMPLE=@sample.xml" '
                         '-F "RUN=@run.xml" '
                         '-F "EXPERIMENT=@experiment.xml" '
                         '"ebi_dropbox_url/?auth=ERA%20ebi_seq_xfer_user'
                         '%20ebi_access_key%3D"')
        self.assertEqual(obs, exp_skip_cert)

        # With curl certificate authentication
        test_ebi_skip_curl_cert = False
        obs = submission.generate_curl_command(test_ebi_seq_xfer_user,
                                               test_ebi_access_key,
                                               test_ebi_skip_curl_cert,
                                               test_ebi_dropbox_url)
        exp_with_cert = ('curl '
                         '-F "SUBMISSION=@submission.xml" '
                         '-F "STUDY=@study.xml" '
                         '-F "SAMPLE=@sample.xml" '
                         '-F "RUN=@run.xml" '
                         '-F "EXPERIMENT=@experiment.xml" '
                         '"ebi_dropbox_url/?auth=ERA%20ebi_seq_xfer_user'
                         '%20ebi_access_key%3D"')
        self.assertEqual(obs, exp_with_cert)


SAMPLEXML = """<?xml version="1.0" encoding="UTF-8"?>
<SAMPLE_SET xmlns:xsi="http://www.w3.org/2001/XMLSchema-instance" xsi:noName\
spaceSchemaLocation="ftp://ftp.sra.ebi.ac.uk/meta/xsd/sra_1_3/SRA.sample.xsd">
  <SAMPLE alias="%(organization_prefix)s_ppdid_001:test1" center_name="CCME-\
COLORADO">
    <TITLE>test1</TITLE>
    <SAMPLE_NAME>
      <TAXON_ID>no_data</TAXON_ID>
    </SAMPLE_NAME>
    <DESCRIPTION>no_data</DESCRIPTION>
  </SAMPLE>
  <SAMPLE alias="%(organization_prefix)s_ppdid_001:test2" center_name="CCME-\
COLORADO">
    <TITLE>test2</TITLE>
    <SAMPLE_NAME>
      <TAXON_ID>no_data</TAXON_ID>
    </SAMPLE_NAME>
    <DESCRIPTION>no_data</DESCRIPTION>
  </SAMPLE>
</SAMPLE_SET>
""" % {'organization_prefix': qiita_config.ebi_organization_prefix}

STUDYXML = """<?xml version="1.0" encoding="UTF-8"?>
<STUDY_SET xmlns:xsi="http://www.w3.org/2001/XMLSchema-instance" xsi:noName\
spaceSchemaLocation="ftp://ftp.sra.ebi.ac.uk/meta/xsd/sra_1_3/SRA.study.xsd">
  <STUDY alias="%(organization_prefix)s_ppdid_001" center_name="CCME-COLORADO">
    <DESCRIPTOR>
      <STUDY_TITLE>
        teststudy
      </STUDY_TITLE>
      <STUDY_TYPE existing_study_type="Other" new_study_type="metagenome"/>
      <STUDY_ABSTRACT>
        test asbstract
      </STUDY_ABSTRACT>
    </DESCRIPTOR>
  </STUDY>
</STUDY_SET>
""" % {'organization_prefix': qiita_config.ebi_organization_prefix}

STUDYXML_PMIDS = """<?xml version="1.0" encoding="UTF-8"?>
<STUDY_SET xmlns:xsi="http://www.w3.org/2001/XMLSchema-instance" xsi:noName\
spaceSchemaLocation="ftp://ftp.sra.ebi.ac.uk/meta/xsd/sra_1_3/SRA.study.xsd">
  <STUDY alias="%(organization_prefix)s_ppdid_001" center_name="CCME-\
COLORADO">
    <DESCRIPTOR>
      <STUDY_TITLE>
        teststudy
      </STUDY_TITLE>
      <STUDY_TYPE existing_study_type="Other" new_study_type="Amplicon Sequenc\
ing"/>
      <STUDY_ABSTRACT>
        test asbstract
      </STUDY_ABSTRACT>
    </DESCRIPTOR>
    <STUDY_LINKS>
      <STUDY_LINK>
        <XREF_LINK>
          <DB>PUBMED</DB>
          <ID>12</ID>
        </XREF_LINK>
      </STUDY_LINK>
      <STUDY_LINK>
        <XREF_LINK>
          <DB>PUBMED</DB>
          <ID>15</ID>
        </XREF_LINK>
      </STUDY_LINK>
    </STUDY_LINKS>
  </STUDY>
</STUDY_SET>
""" % {'organization_prefix': qiita_config.ebi_organization_prefix}

EXPERIMENTXML = """<?xml version="1.0" encoding="UTF-8"?>
<EXPERIMENT_SET xmlns:xsi="http://www.w3.org/2001/XMLSchema-instance" xsi:no\
NamespaceSchemaLocation="ftp://ftp.sra.ebi.ac.uk/meta/xsd/sra_1_3/SRA.\
experiment.xsd">
  <EXPERIMENT alias="%(organization_prefix)s_ppdid_001:test1" center_name=\
"CCME-COLORADO">
    <TITLE>%(organization_prefix)s_ppdid_001:test1</TITLE>
    <STUDY_REF refname="%(organization_prefix)s_ppdid_001"/>
    <DESIGN>
      <DESIGN_DESCRIPTION>experiment description</DESIGN_DESCRIPTION>
      <SAMPLE_DESCRIPTOR refname="%(organization_prefix)s_ppdid_001:test1"/>
      <LIBRARY_DESCRIPTOR>
        <LIBRARY_NAME>test1</LIBRARY_NAME>
        <LIBRARY_STRATEGY>POOLCLONE</LIBRARY_STRATEGY>
        <LIBRARY_SOURCE>METAGENOMIC</LIBRARY_SOURCE>
        <LIBRARY_SELECTION>unspecified</LIBRARY_SELECTION>
        <LIBRARY_LAYOUT>
          <SINGLE/>
        </LIBRARY_LAYOUT>
        <LIBRARY_CONSTRUCTION_PROTOCOL>library protocol</LIBRARY_CONSTRUCTION\
_PROTOCOL>
      </LIBRARY_DESCRIPTOR>
    </DESIGN>
    <PLATFORM>
      <ILLUMINA>
        <INSTRUMENT_MODEL>unspecified</INSTRUMENT_MODEL>
      </ILLUMINA>
    </PLATFORM>
    <EXPERIMENT_ATTRIBUTES>
      <EXPERIMENT_ATTRIBUTE>
        <TAG>experiment_design_description</TAG>
        <VALUE>experiment description</VALUE>
      </EXPERIMENT_ATTRIBUTE>
      <EXPERIMENT_ATTRIBUTE>
        <TAG>file_path</TAG>
        <VALUE>fakepath</VALUE>
      </EXPERIMENT_ATTRIBUTE>
      <EXPERIMENT_ATTRIBUTE>
        <TAG>file_type</TAG>
        <VALUE>fastq</VALUE>
      </EXPERIMENT_ATTRIBUTE>
      <EXPERIMENT_ATTRIBUTE>
        <TAG>library_construction_protocol</TAG>
        <VALUE>library protocol</VALUE>
      </EXPERIMENT_ATTRIBUTE>
      <EXPERIMENT_ATTRIBUTE>
        <TAG>platform</TAG>
        <VALUE>ILLUMINA</VALUE>
      </EXPERIMENT_ATTRIBUTE>
    </EXPERIMENT_ATTRIBUTES>
  </EXPERIMENT>
</EXPERIMENT_SET>
""" % {'organization_prefix': qiita_config.ebi_organization_prefix}

RUNXML = """
<?xml version="1.0" encoding="UTF-8"?>
<RUN_SET xmlns:xsi="http://www.w3.org/2001/XMLSchema-instance" xsi:no\
NamespaceSchemaLocation="ftp://ftp.sra.ebi.ac.uk/meta/xsd/sra_1_3/SRA.run.xsd">
  <RUN alias="%(study_alias)s___init__.py_run" center_name="CCME-COLORADO">
    <EXPERIMENT_REF refname="%(organization_prefix)s_ppdid_001:test1"/>
    <DATA_BLOCK>
      <FILES>
        <FILE checksum="612cbff13a4f0e236e5e62ac2e00329a" checksum_method=\
"MD5" filename="./%(ebi_dir)s/__init__.py" filetype="fastq" \
quality_scoring_system="phred"/>
      </FILES>
    </DATA_BLOCK>
  </RUN>
</RUN_SET>
"""

ADDDICTTEST = """<TESTING foo="bar">
    <foo>
        <TAG>&gt;x</TAG>
        <VALUE>&lt;y</VALUE>
    </foo>
    <foo>
        <TAG>x</TAG>
        <VALUE>y</VALUE>
    </foo>
</TESTING>
"""

GENLIBDESC = """<design foo="bar">
    <LIBRARY_DESCRIPTOR>
        <LIBRARY_NAME>sample</LIBRARY_NAME>
        <LIBRARY_STRATEGY>POOLCLONE</LIBRARY_STRATEGY>
        <LIBRARY_SOURCE>METAGENOMIC</LIBRARY_SOURCE>
        <LIBRARY_SELECTION>unspecified</LIBRARY_SELECTION>
        <LIBRARY_LAYOUT><SINGLE /></LIBRARY_LAYOUT>
        <LIBRARY_CONSTRUCTION_PROTOCOL>libconsprot
        </LIBRARY_CONSTRUCTION_PROTOCOL>
    </LIBRARY_DESCRIPTOR>
</design>
"""

GENSPOTDESC = """<design foo="bar">
    <SPOT_DESCRIPTOR>
        <SPOT_DECODE_SPEC />
        <READ_SPEC>
            <READ_INDEX>0</READ_INDEX>
            <READ_CLASS>Application Read</READ_CLASS>
            <READ_TYPE>Forward</READ_TYPE>
            <BASE_COORD>1</BASE_COORD>
        </READ_SPEC>
    </SPOT_DESCRIPTOR>
</design>
"""

EXP_SAMPLE_TEMPLATE = (
    "sample_name\tcollection_timestamp\tdescription\thas_extracted_data\t"
    "has_physical_specimen\thost_subject_id\tlatitude\tlongitude\t"
    "physical_location\trequired_sample_info_status_id\tsample_type\t"
    "str_column\n"
    "sample1\t2014-05-29 12:24:51\tTest Sample 1\tTrue\tTrue\tNotIdentified\t"
    "42.42\t41.41\tlocation1\t1\ttype1\tValue for sample 1\n"
    "sample2\t2014-05-29 12:24:51\t"
    "Test Sample 2\tTrue\tTrue\tNotIdentified\t4.2\t1.1\tlocation1\t1\t"
    "type1\tValue for sample 2\n"
    "sample3\t2014-05-29 12:24:51\tTest Sample 3\tTrue\t"
    "True\tNotIdentified\t4.8\t4.41\tlocation1\t1\ttype1\t"
    "Value for sample 3\n")

EXP_PREP_TEMPLATE = (
    "sample_name\tcenter_name\tcenter_project_name\tdata_type_id\t"
    "temp_status_id\tstr_column\tplatform\texperiment_design_description"
    "\tlibrary_construction_protocol"
    "\nsample1\tANL\tTest Project\t2\t1\tValue for sample 3"
    "\tILLUMINA\texp design\tlib protocol\n"
    "sample2\tANL\tTest Project\t2\t1\tValue for sample 1"
    "\tILLUMINA\texp design\tlib protocol\n"
    "sample3\tANL\tTest Project\t2\t1\tValue for sample 2"
    "\tILLUMINA\texp design\tlib protocol\n")

if __name__ == "__main__":
    main()<|MERGE_RESOLUTION|>--- conflicted
+++ resolved
@@ -99,14 +99,8 @@
     def test_get_study_alias(self):
         e = EBISubmission('2', 'Study Title', 'Study Abstract',
                           investigation_type='Other',
-<<<<<<< HEAD
-                          new_investigation_type='metagenome',
-                          investigation_type_ontology='ENA_test')
+                          new_investigation_type='metagenome')
         exp = '%s_ppdid_2' % qiita_config.ebi_organization_prefix
-=======
-                          new_investigation_type='metagenome')
-        exp = '%s_study_2' % qiita_config.ebi_organization_prefix
->>>>>>> c75cf093
         self.assertEqual(e._get_study_alias(), exp)
 
     def test_get_sample_alias(self):
@@ -136,16 +130,9 @@
     def test_get_library_name(self):
         e = EBISubmission('2', 'Study Title', 'Study Abstract',
                           investigation_type='Other',
-<<<<<<< HEAD
-                          new_investigation_type='metagenome',
-                          investigation_type_ontology='ENA_test')
+                          new_investigation_type='metagenome')
         obs = e._get_library_name("nasty<business>")
         exp = "nasty&lt;business&gt;"
-=======
-                          new_investigation_type='metagenome')
-        obs = e._get_library_name("nasty<business>", 42)
-        exp = "nasty&lt;business&gt;:42"
->>>>>>> c75cf093
         self.assertEqual(obs, exp)
 
     def test_add_dict_as_tags_and_values(self):
@@ -402,14 +389,8 @@
         prep_template = StringIO(EXP_PREP_TEMPLATE)
         submission = EBISubmission.from_templates_and_per_sample_fastqs(
             '001', 'test study', 'abstract',
-<<<<<<< HEAD
-            'Metagenomics', sample_template, prep_template, self.path,
-            investigation_type_ontology='ENA_test')
+            'Metagenomics', sample_template, prep_template, self.path)
         self.assertEqual(submission.samples['sample2']['prep']['platform'],
-=======
-            'Metagenomics', sample_template, prep_template, self.path)
-        self.assertEqual(submission.samples['sample2']['preps'][0]['platform'],
->>>>>>> c75cf093
                          'ILLUMINA')
         self.assertEqual(
             submission.samples['sample2']['prep']['file_path'],
