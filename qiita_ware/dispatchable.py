<<<<<<< HEAD
# -----------------------------------------------------------------------------
# Copyright (c) 2014--, The Qiita Development Team.
#
# Distributed under the terms of the BSD 3-clause License.
#
# The full license is in the file LICENSE, distributed with this software.
# -----------------------------------------------------------------------------
from os.path import join
from tempfile import mkdtemp
from gzip import open as gzopen
=======
>>>>>>> de5e7ba1
from traceback import format_exception_only
from sys import exc_info

from .processing_pipeline import StudyPreprocessor
from .analysis_pipeline import RunAnalysis
from qiita_ware.commands import submit_EBI
from qiita_db.study import Study
from qiita_db.analysis import Analysis
from qiita_db.metadata_template import PrepTemplate
from qiita_db.data import RawData


def preprocessor(study_id, prep_template_id, param_id, param_constructor):
    """Dispatch for preprocessor work"""
    study = Study(study_id)
    prep_template = PrepTemplate(prep_template_id)
    params = param_constructor(param_id)

    sp = StudyPreprocessor()
    try:
        preprocess_out = sp(study, prep_template, params)
    except Exception as e:
        error_msg = ''.join(format_exception_only(e, exc_info()))
        prep_template.preprocessing_status = "failed: %s" % error_msg
        preprocess_out = None

    return preprocess_out


def submit_to_ebi(preprocessed_data_id, submission_type):
    """Submit a study to EBI"""
    study_acc, submission_acc = submit_EBI(preprocessed_data_id,
                                           submission_type,
                                           True)

    return study_acc, submission_acc


def run_analysis(analysis_id, commands, comm_opts=None,
                 rarefaction_depth=None, **kwargs):
    """Run a meta-analysis"""
    analysis = Analysis(analysis_id)
    ar = RunAnalysis(**kwargs)
    return ar(analysis, commands, comm_opts, rarefaction_depth)


def add_files_to_raw_data(raw_data_id, filepaths):
    """Add files to raw data

    Needs to be dispachable because it moves large files
    """
    rd = RawData(raw_data_id)
    rd.add_filepaths(filepaths)


def unlink_all_files(raw_data_id):
    """Removes all files from raw data

    Needs to be dispachable because it does I/O and a lot of DB calls
    """
    rd = RawData(raw_data_id)
    rd.clear_filepaths()<|MERGE_RESOLUTION|>--- conflicted
+++ resolved
@@ -1,4 +1,3 @@
-<<<<<<< HEAD
 # -----------------------------------------------------------------------------
 # Copyright (c) 2014--, The Qiita Development Team.
 #
@@ -9,8 +8,6 @@
 from os.path import join
 from tempfile import mkdtemp
 from gzip import open as gzopen
-=======
->>>>>>> de5e7ba1
 from traceback import format_exception_only
 from sys import exc_info
 
