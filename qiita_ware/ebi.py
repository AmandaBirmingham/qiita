from os.path import basename, join, isdir, isfile
from os import makedirs, remove, listdir
from datetime import date, timedelta
from urllib import quote
from xml.etree import ElementTree as ET
from xml.etree.ElementTree import ParseError
from xml.sax.saxutils import escape
from gzip import GzipFile
from functools import partial

from future.utils import viewitems, viewkeys
from skbio.util import safe_md5, create_dir

from qiita_core.qiita_settings import qiita_config
from qiita_ware.exceptions import EBISubmissionError
from qiita_ware.demux import to_per_sample_ascii
from qiita_ware.util import open_file
from qiita_db.logger import LogEntry
from qiita_db.ontology import Ontology
from qiita_db.util import convert_to_id, get_mountpoint, insert_filepaths
from qiita_db.study import Study
from qiita_db.data import PreprocessedData
from qiita_db.metadata_template import PrepTemplate, SampleTemplate


class InvalidMetadataError(Exception):
    """Error that is raised when metadata is not representable as a string"""
    pass


class SampleAlreadyExistsError(Exception):
    """Error that is raised when a sample is added to a submission that already
    has a sample by that name"""
    pass


class NoXMLError(Exception):
    """Error that is raised when the generation of one XML file cannot be
    completed because it depends on another XML file that has not yet been
    generated"""
    pass


def clean_whitespace(text):
    """Standardizes whitespaces so there is only one space separating tokens

    Parameters
    ----------
    text : str
        The fixed text

    Returns
    -------
    str
        fixed text
    """
    return ' '.join(unicode(str(text), 'utf8').split())


class EBISubmission(object):
    """Define an EBI submission, generate submission files and submit

    Submit a preprocessed data to EBI

    The steps for EBI submission are:
    1. Validate that we have all required info to submit
    2. Generate per sample demultiplexed files
    3. Generate XML files for submission
    4. Submit sequences files
    5. Submit XML files. The answer has the EBI submission numbers.

    Parameters
    ----------
    preprocessed_data_id : int
        The preprocesssed data id to submit
    action : str
        The action to perform. Valid options see
        EBISubmission.valid_ebi_actions

    Raises
    ------
    EBISubmissionError
        - If the action is not in EBISubmission.valid_ebi_actions
        - If the preprocessed data has been already submitted to EBI
        - If the status of the study attached to the preprocessed data is
        submitting
        - If the prep template investigation type is not in the
        ena_ontology.terms or not in the ena_ontology.user_defined_terms
        - If the submission is missing required EBI fields either in the sample
        or prep template
        - If the sample preparation metadata doesn't have a platform field or
        it isn't a EBISubmission.valid_platforms
    """

    valid_ebi_actions = ('ADD', 'VALIDATE', 'MODIFY')
    valid_ebi_submission_states = ('submitting')
    # valid_platforms dict of 'platform': ['valid_instrument_models']
    valid_platforms = {'LS454': ['454 GS', '454 GS 20', '454 GS FLX',
                                 '454 GS FLX+', '454 GS FLX TITANIUM',
                                 '454 GS JUNIOR', 'UNSPECIFIED'],
                       'ILLUMINA': ['ILLUMINA GENOME ANALYZER',
                                    'ILLUMINA GENOME ANALYZER II',
                                    'ILLUMINA GENOME ANALYZER IX',
                                    'ILLUMINA HISEQ 2500',
                                    'ILLUMINA HISEQ 2000',
                                    'ILLUMINA HISEQ 1500',
                                    'ILLUMINA HISEQ 1000', 'ILLUMINA MISEQ',
                                    'ILLUMINA HISCANSQ', 'HISEQ X TEN',
                                    'NEXTSEQ 500', 'UNSPECIFIED']}
    xmlns_xsi = "http://www.w3.org/2001/XMLSchema-instance"
    xsi_noNSL = "ftp://ftp.sra.ebi.ac.uk/meta/xsd/sra_1_3/SRA.%s.xsd"
    experiment_library_fields = ['library_strategy']

    def __init__(self, preprocessed_data_id, action):
        error_msgs = []

        if action not in self.valid_ebi_actions:
            error_msg = ("%s is not a valid EBI submission action, valid "
                         "actions are: %s" %
                         (action, ', '.join(self.valid_ebi_actions)))
            LogEntry.create('Runtime', error_msg)
            raise EBISubmissionError(error_msg)

        ena_ontology = Ontology(convert_to_id('ENA', 'ontology'))
        self.action = action
        self.preprocessed_data = PreprocessedData(preprocessed_data_id)
        self.study = Study(self.preprocessed_data.study)
        self.sample_template = SampleTemplate(self.study.sample_template)
        self.prep_template = PrepTemplate(self.preprocessed_data.prep_template)

        if self.preprocessed_data.is_submitted_to_ebi:
            error_msg = ("Cannot resubmit! Preprocessed data %d has already "
                         "been submitted to EBI.")
            LogEntry.create('Runtime', error_msg)
            raise EBISubmissionError(error_msg)

        status = self.study.ebi_submission_status
        if status in self.valid_ebi_submission_states:
            error_msg = ("Cannot perform parallel EBI submission for the same "
                         "study. Current status of the study: %s" % status)
            LogEntry.create('Runtime', error_msg)
            raise EBISubmissionError(error_msg)

        self.preprocessed_data_id = preprocessed_data_id
        self.study_title = self.study.title
        self.study_abstract = self.study.info['study_abstract']

        it = self.prep_template.investigation_type
        if it in ena_ontology.terms:
            self.investigation_type = it
            self.new_investigation_type = None
        elif it in ena_ontology.user_defined_terms:
            self.investigation_type = 'Other'
            self.new_investigation_type = it
        else:
            # This should never happen
            error_msgs.append("Unrecognized investigation type: '%s'. This "
                              "term is neither one of the official terms nor "
                              "one of the user-defined terms in the ENA "
                              "ontology." % it)
<<<<<<< HEAD
        _, base_fp = get_mountpoint("preprocessed_data")[0]
        self.ebi_dir = '%d_ebi_submission' % preprocessed_data_id
        self.full_ebi_dir = join(base_fp, self.ebi_dir)
        get_output_fp = partial(join, self.full_ebi_dir, 'xml_dir')
        self.xml_dir = get_output_fp()
        self.study_xml_fp = get_output_fp('study.xml')
        self.sample_xml_fp = get_output_fp('sample.xml')
        self.experiment_xml_fp = get_output_fp('experiment.xml')
        self.run_xml_fp = get_output_fp('run.xml')
        self.submission_xml_fp = get_output_fp('submission.xml')
=======

        self.ebi_dir = join(qiita_config.working_dir,
                            'ebi_submission_%d' % preprocessed_data_id)
        self.xml_dir = join(self.ebi_dir, 'xml_dir')
        self.study_xml_fp = None
        self.sample_xml_fp = None
        self.experiment_xml_fp = None
        self.run_xml_fp = None
        self.submission_xml_fp = None

>>>>>>> ab37a2f3
        self.pmids = self.study.pmids

        # getting the restrictions
        st_missing = self.sample_template.check_restrictions(
            [self.sample_template.columns_restrictions['EBI']])
        pt_missing = self.prep_template.check_restrictions(
            [self.prep_template.columns_restrictions['EBI']])
        # testing if there are any missing columns
        if st_missing:
            error_msgs.append("Missing column in the sample template: %s" %
                              ', '.join(list(st_missing)))
        if pt_missing:
            error_msgs.append("Missing column in the prep template: %s" %
                              ', '.join(list(pt_missing)))

        # generating all samples from sample template
        self.samples = {}
        self.samples_prep = {}
        self.sample_demux_fps = {}
        get_output_fp = partial(join, self.full_ebi_dir)
        nvp = []
        nvim = []
        for k, v in viewitems(self.sample_template):
            if k not in self.prep_template:
                continue
            sample_prep = self.prep_template[k]

            # validating required fields
            if ('platform' not in sample_prep or
                    sample_prep['platform'] is None):
                nvp.append(k)
            else:
                platform = sample_prep['platform'].upper()
                if platform not in self.valid_platforms:
                    nvp.append(k)
                else:
                    if ('instrument_model' not in sample_prep or
                            sample_prep['instrument_model'] is None):
                        nvim.append(k)
                    else:
                        im = sample_prep['instrument_model'].upper()
                        if im not in self.valid_platforms[platform]:
                            nvim.append(k)

            self.samples[k] = v
            self.samples_prep[k] = sample_prep
            self.sample_demux_fps[k] = get_output_fp("%s.fastq.gz" % k)

        if nvp:
            error_msgs.append("These samples do not have a valid platform "
                              "(instrumet model wasn't checked): %s" % (
                                  ', '.join(nvp)))
        if nvim:
            error_msgs.append("These samples do not have a valid instrument "
                              "model: %s" % (', '.join(nvim)))
        if error_msgs:
            error_msgs = ("Errors found during EBI submission for study #%d, "
                          "preprocessed data #%d and prep template #%d:\n%s"
                          % (self.study.id, preprocessed_data_id,
                             self.prep_template.id, '\n'.join(error_msgs)))
            LogEntry.create('Runtime', error_msgs)
            raise EBISubmissionError(error_msgs)

        self._sample_aliases = {}
        self._experiment_aliases = {}
        self._run_aliases = {}

        self._ebi_sample_accessions = \
            self.sample_template.ebi_sample_accessions
        self._ebi_experiment_accessions = \
            self.prep_template.ebi_experiment_accessions

    def _get_study_alias(self):
        """Format alias using ``self.preprocessed_data_id``"""
        study_alias_format = '%s_sid_%s'
        return study_alias_format % (
            qiita_config.ebi_organization_prefix,
            escape(clean_whitespace(str(self.study.id))))

    def _get_sample_alias(self, sample_name):
        """Format alias using ``self.preprocessed_data_id``, `sample_name`"""
        alias = "%s:%s" % (self._get_study_alias(),
                           escape(clean_whitespace(str(sample_name))))
        self._sample_aliases[alias] = sample_name
        return alias

    def _get_experiment_alias(self, sample_name):
        """Format alias using ``self.preprocessed_data_id``, and `sample_name`

        Currently, this is identical to _get_sample_alias above, since we are
        only going to allow submission of one prep for each sample
        """
        exp_alias_format = '%s_ptid_%s:%s'
        alias = exp_alias_format % (
            qiita_config.ebi_organization_prefix,
            escape(clean_whitespace(str(self.prep_template.id))),
            escape(clean_whitespace(str(sample_name))))
        self._experiment_aliases[alias] = sample_name
        return alias

    def _get_submission_alias(self):
        """Format alias using ``self.preprocessed_data_id``"""
        safe_preprocessed_data_id = escape(
            clean_whitespace(str(self.preprocessed_data_id)))
        submission_alias_format = '%s_submission_%s'
        return submission_alias_format % (qiita_config.ebi_organization_prefix,
                                          safe_preprocessed_data_id)

    def _get_run_alias(self, sample_name):
        """Format alias using `sample_name`
        """
        alias = '%s_ppdid_%s:%s' % (
            qiita_config.ebi_organization_prefix,
            escape(clean_whitespace(str(self.preprocessed_data_id))),
            sample_name)
        self._run_aliases[alias] = sample_name
        return alias

    def _get_library_name(self, sample_name):
        """Format alias using `sample_name`
        """
        return escape(clean_whitespace(sample_name))

    def _add_dict_as_tags_and_values(self, parent_node, attribute_element_name,
                                     data_dict):
        """Format key/value data using a common EBI XML motif"""
        for attr, val in sorted(data_dict.items()):
            attribute_element = ET.SubElement(parent_node,
                                              attribute_element_name)
            tag = ET.SubElement(attribute_element, 'TAG')
            tag.text = clean_whitespace(attr)
            value = ET.SubElement(attribute_element, 'VALUE')
            value.text = clean_whitespace(val)

    def _get_pmid_element(self, study_links, pmid):
        study_link = ET.SubElement(study_links, 'STUDY_LINK')
        xref_link = ET.SubElement(study_link,  'XREF_LINK')

        db = ET.SubElement(xref_link, 'DB')
        db.text = 'PUBMED'

        _id = ET.SubElement(xref_link, 'ID')
        _id.text = str(pmid)

    def generate_study_xml(self):
        """Generates the string for study XML file

        Returns
        -------
        ET.Element
            Object with study XML values
        """
        study_set = ET.Element('STUDY_SET', {
            'xmlns:xsi': self.xmlns_xsi,
            'xsi:noNamespaceSchemaLocation': self.xsi_noNSL % "study"})

        study = ET.SubElement(study_set, 'STUDY', {
            'alias': self._get_study_alias(),
            'center_name': qiita_config.ebi_center_name}
        )

        descriptor = ET.SubElement(study, 'DESCRIPTOR')
        study_title = ET.SubElement(descriptor, 'STUDY_TITLE')
        study_title.text = escape(clean_whitespace(self.study_title))

        if self.investigation_type == 'Other':
            ET.SubElement(descriptor, 'STUDY_TYPE', {
                'existing_study_type': 'Other',
                'new_study_type': escape(clean_whitespace(
                    self.new_investigation_type))}
            )
        else:
            ET.SubElement(descriptor, 'STUDY_TYPE', {
                'existing_study_type': escape(clean_whitespace(
                    self.investigation_type))}
            )

        study_abstract = ET.SubElement(descriptor, 'STUDY_ABSTRACT')
        study_abstract.text = clean_whitespace(escape(self.study_abstract))

        # Add pubmed IDs
        if self.pmids:
            study_links = ET.SubElement(study, 'STUDY_LINKS')
            for pmid in self.pmids:
                self._get_pmid_element(study_links, pmid)

        return study_set

    def generate_sample_xml(self, samples=None):
        """Generates the sample XML file

        Parameters
        ----------
        samples : list of str, optional
            The list of samples to be included in the sample xml. If not
            provided or an empty list is provided, all the samples are used

        Returns
        -------
        ET.Element
            Object with sample XML values
        """
        sample_set = ET.Element('SAMPLE_SET', {
            'xmlns:xsi': self.xmlns_xsi,
            "xsi:noNamespaceSchemaLocation": self.xsi_noNSL % "sample"})

        if not samples:
            samples = viewkeys(self.samples)

        for sample_name in sorted(samples):
            sample_info = dict(self.samples[sample_name])
            sample = ET.SubElement(sample_set, 'SAMPLE', {
                'alias': self._get_sample_alias(sample_name),
                'center_name': qiita_config.ebi_center_name}
            )

            sample_title = ET.SubElement(sample, 'TITLE')
            sample_title.text = escape(clean_whitespace(sample_name))

            sample_sample_name = ET.SubElement(sample, 'SAMPLE_NAME')
            taxon_id = ET.SubElement(sample_sample_name, 'TAXON_ID')
            text = sample_info.pop('taxon_id')
            taxon_id.text = escape(clean_whitespace(text))

            scientific_name = ET.SubElement(
                sample_sample_name, 'SCIENTIFIC_NAME')
            text = sample_info.pop('scientific_name')
            scientific_name.text = escape(clean_whitespace(text))

            description = ET.SubElement(sample, 'DESCRIPTION')
            text = sample_info.pop('description')
            description.text = escape(clean_whitespace(text))

            if sample_info:
                sample_attributes = ET.SubElement(sample, 'SAMPLE_ATTRIBUTES')
                self._add_dict_as_tags_and_values(sample_attributes,
                                                  'SAMPLE_ATTRIBUTE',
                                                  sample_info)

        return sample_set

    def _generate_spot_descriptor(self, design, platform):
        """This XML element (and its subelements) must be written for every
        sample, but its generation depends on only study-level information.
        Therefore, we can break it out into its own method.
        """
        # This section applies only to the LS454 platform
        if platform is not 'LS454':
            return

        # There is some hard-coded information in here, but this is what we
        # have always done in the past...
        spot_descriptor = ET.SubElement(design, 'SPOT_DESCRIPTOR')
        ET.SubElement(spot_descriptor, 'SPOT_DECODE_SPEC')
        read_spec = ET.SubElement(spot_descriptor, 'READ_SPEC')

        read_index = ET.SubElement(read_spec, 'READ_INDEX')
        read_index.text = '0'
        read_class = ET.SubElement(read_spec, 'READ_CLASS')
        read_class.text = 'Application Read'
        read_type = ET.SubElement(read_spec, 'READ_TYPE')
        read_type.text = 'Forward'
        base_coord = ET.SubElement(read_spec, 'BASE_COORD')
        base_coord.text = '1'

    def generate_experiment_xml(self, samples=None):
        """Generates the experiment XML file

        Parameters
        ----------
        samples : list of str, optional
            The list of samples to be included in the experiment xml

        Returns
        -------
        ET.Element
            Object with experiment XML values
        """
        study_accession = self.study.ebi_study_accession
        if study_accession:
            study_ref_dict = {'accession': study_accession}
        else:
            study_ref_dict = {'refname': self._get_study_alias()}

        experiment_set = ET.Element('EXPERIMENT_SET', {
            'xmlns:xsi': self.xmlns_xsi,
            "xsi:noNamespaceSchemaLocation": self.xsi_noNSL % "experiment"})

        samples = samples if samples is not None else viewkeys(self.samples)

        for sample_name in sorted(samples):
            experiment_alias = self._get_experiment_alias(sample_name)
            sample_prep = dict(self.samples_prep[sample_name])
            if self._ebi_sample_accessions[sample_name]:
                sample_descriptor_dict = {
                    'accession': self._ebi_sample_accessions[sample_name]}
            else:
                sample_descriptor_dict = {
                    'refname': self._get_sample_alias(sample_name)}

            platform = sample_prep.pop('platform')
            experiment = ET.SubElement(experiment_set, 'EXPERIMENT', {
                'alias': experiment_alias,
                'center_name': qiita_config.ebi_center_name}
            )
            title = ET.SubElement(experiment, 'TITLE')
            title.text = experiment_alias
            ET.SubElement(experiment, 'STUDY_REF', study_ref_dict)

            design = ET.SubElement(experiment, 'DESIGN')
            design_description = ET.SubElement(design,
                                               'DESIGN_DESCRIPTION')
            edd = sample_prep.pop('experiment_design_description')
            design_description.text = escape(clean_whitespace(edd))
            ET.SubElement(design, 'SAMPLE_DESCRIPTOR', sample_descriptor_dict)

            # this is the library contruction section. The only required fields
            # is library_construction_protocol, the other are optional
            library_descriptor = ET.SubElement(design, 'LIBRARY_DESCRIPTOR')
            library_name = ET.SubElement(library_descriptor, 'LIBRARY_NAME')
            library_name.text = self._get_library_name(sample_name)

            # hardcoding some values,
            # see https://github.com/biocore/qiita/issues/1485
            library_source = ET.SubElement(library_descriptor,
                                           "LIBRARY_SOURCE")
            library_source.text = "METAGENOMIC"
            library_selection = ET.SubElement(library_descriptor,
                                              "LIBRARY_SELECTION")
            library_selection.text = "PCR"
            library_layout = ET.SubElement(library_descriptor,
                                           "LIBRARY_LAYOUT")
            ET.SubElement(library_layout, "SINGLE")

            lcp = ET.SubElement(library_descriptor,
                                "LIBRARY_CONSTRUCTION_PROTOCOL")
            lcp.text = escape(clean_whitespace(
                sample_prep.pop('library_construction_protocol')))

            # these are not requiered field but present add them in the right
            # format
            for field in self.experiment_library_fields:
                if field in sample_prep:
                    element = ET.SubElement(library_descriptor, field.upper())
                    element.text = sample_prep.pop(field)

            self._generate_spot_descriptor(design, platform)

            platform_element = ET.SubElement(experiment, 'PLATFORM')
            platform_info = ET.SubElement(platform_element,
                                          platform.upper())
            instrument_model = ET.SubElement(platform_info, 'INSTRUMENT_MODEL')
            instrument_model.text = sample_prep.pop('instrument_model')

            if sample_prep:
                experiment_attributes = ET.SubElement(
                    experiment, 'EXPERIMENT_ATTRIBUTES')
                self._add_dict_as_tags_and_values(experiment_attributes,
                                                  'EXPERIMENT_ATTRIBUTE',
                                                  sample_prep)

        return experiment_set

    def generate_run_xml(self):
        """Generates the run XML file

        Returns
        -------
        ET.Element
            Object with run XML values
        """
        run_set = ET.Element('RUN_SET', {
            'xmlns:xsi': self.xmlns_xsi,
            "xsi:noNamespaceSchemaLocation": self.xsi_noNSL % "run"})
        for sample_name, sample_prep in sorted(viewitems(self.samples_prep)):
            sample_prep = dict(sample_prep)

            if self._ebi_experiment_accessions[sample_name]:
                experiment_ref_dict = {
                    'accession': self._ebi_experiment_accessions[sample_name]}
            else:
                experiment_alias = self._get_experiment_alias(sample_name)
                experiment_ref_dict = {'refname': experiment_alias}

            # We only submit fastq
            file_type = 'fastq'
            file_path = self.sample_demux_fps[sample_name]

            with open(file_path) as fp:
                md5 = safe_md5(fp).hexdigest()

            run = ET.SubElement(run_set, 'RUN', {
                'alias': self._get_run_alias(sample_name),
                'center_name': qiita_config.ebi_center_name}
            )
            ET.SubElement(run, 'EXPERIMENT_REF', experiment_ref_dict)
            data_block = ET.SubElement(run, 'DATA_BLOCK')
            files = ET.SubElement(data_block, 'FILES')
            ET.SubElement(files, 'FILE', {
                'filename': join(self.ebi_dir, basename(file_path)),
                'filetype': file_type,
                'quality_scoring_system': 'phred',
                'checksum_method': 'MD5',
                'checksum': md5}
            )

        return run_set

    def generate_submission_xml(self, submission_date=None):
        """Generates the submission XML file

        Parameters
        ----------
        submission_date : date, optional
            Date when the submission was created, when None date.today() will
            be used.

        Returns
        -------
        ET.Element
            Object with submission XML values

        Notes
        -----
            EBI requieres a date when the submission will be automatically made
            public. This date is generated from the submission date + 365 days.
        """
        submission_set = ET.Element('SUBMISSION_SET', {
            'xmlns:xsi': self.xmlns_xsi,
            "xsi:noNamespaceSchemaLocation": self.xsi_noNSL % "submission"})
        submission = ET.SubElement(submission_set, 'SUBMISSION', {
            'alias': self._get_submission_alias(),
            'center_name': qiita_config.ebi_center_name}
        )

        actions = ET.SubElement(submission, 'ACTIONS')

        if self.study_xml_fp:
            study_action = ET.SubElement(actions, 'ACTION')
            ET.SubElement(study_action, self.action, {
                'schema': 'study',
                'source': basename(self.study_xml_fp)}
            )

        if self.sample_xml_fp:
            sample_action = ET.SubElement(actions, 'ACTION')
            ET.SubElement(sample_action, self.action, {
                'schema': 'sample',
                'source': basename(self.sample_xml_fp)}
            )

        if self.experiment_xml_fp:
            experiment_action = ET.SubElement(actions, 'ACTION')
            ET.SubElement(experiment_action, self.action, {
                'schema': 'experiment',
                'source': basename(self.experiment_xml_fp)}
            )

        run_action = ET.SubElement(actions, 'ACTION')
        ET.SubElement(run_action, self.action, {
            'schema': 'run', 'source': basename(self.run_xml_fp)}
        )

        if submission_date is None:
            submission_date = date.today()
        if self.action == 'ADD':
            hold_action = ET.SubElement(actions, 'ACTION')
            ET.SubElement(hold_action, 'HOLD', {
                'HoldUntilDate': str(submission_date + timedelta(365))}
            )

        return submission_set

    def write_xml_file(self, element, fp):
        """Writes an XML file after calling one of the XML generation
        functions

        Parameters
        ----------
        element : ET.Element
            The Element to be written
        fp : str
            The filepath to which the XML will be written
        """
        create_dir(self.xml_dir)
        ET.ElementTree(element).write(fp, encoding='UTF-8')

    def generate_xml_files(self):
        """Generate all the XML files"""
        get_output_fp = partial(join, self.xml_dir)

        # The study.xml file needs to be generated if and only if the study
        # does NOT have an ebi_study_accession
        if not self.study.ebi_study_accession:
            self.study_xml_fp = get_output_fp('study.xml')
            self.write_xml_file(self.generate_study_xml(), self.study_xml_fp)

        # The sample.xml file needs to be generated if and only if there are
        # samples in the current submission that do NOT have an
        # ebi_sample_accession
        new_samples = {
            sample for sample, accession in viewitems(
                self.sample_template.ebi_sample_accessions)
            if accession is None}
        new_samples = new_samples.intersection(self.samples)
        if new_samples:
            self.sample_xml_fp = get_output_fp('sample.xml')
            self.write_xml_file(self.generate_sample_xml(new_samples),
                                self.sample_xml_fp)

        # The experiment.xml needs to be generated if and only if there are
        # samples in the current submission that do NO have an
        # ebi_experiment_accession
        new_samples = {
            sample for sample, accession in viewitems(
                self.prep_template.ebi_experiment_accessions)
            if accession is None}
        new_samples = new_samples.intersection(self.samples)
        if new_samples:
            self.experiment_xml_fp = get_output_fp('experiment.xml')
            self.write_xml_file(self.generate_experiment_xml(new_samples),
                                self.experiment_xml_fp)

        # Generate the run.xml as it should always be generated
        self.run_xml_fp = get_output_fp('run.xml')
        self.write_xml_file(self.generate_run_xml(), self.run_xml_fp)

        # The submission.xml is always generated
        self.submission_xml_fp = get_output_fp('submission.xml')
        self.write_xml_file(self.generate_submission_xml(),
                            self.submission_xml_fp)

    def generate_curl_command(
            self,
            ebi_seq_xfer_user=qiita_config.ebi_seq_xfer_user,
            ebi_seq_xfer_pass=qiita_config.ebi_seq_xfer_pass,
            ebi_dropbox_url=qiita_config.ebi_dropbox_url):
        """Generates the curl command for submission

        Parameters
        ----------
        ebi_seq_xfer_user : str
            The user to use when submitting to EBI
        ebi_seq_xfer_pass : str
            The user password issued by EBI for REST submissions
        ebi_dropbox_url : str
            The dropbox url

        Returns
        -------
        curl_command
            The curl string to be executed

        Notes
        -----
        - All 5 XML files (study, sample, experiment, run, and submission) must
          be generated before executing this function
        """
        # make sure that the XML files have been generated
        url = '?auth=ENA%20{0}%20{1}'.format(quote(ebi_seq_xfer_user),
                                             quote(ebi_seq_xfer_pass))
        curl_command = (
            'curl -k -F "SUBMISSION=@{0}" -F "STUDY=@{1}" -F "SAMPLE=@{2}" '
            '-F "RUN=@{3}" -F "EXPERIMENT=@{4}" "{5}"'
        ).format(
            self.submission_xml_fp,
            self.study_xml_fp,
            self.sample_xml_fp,
            self.run_xml_fp,
            self.experiment_xml_fp,
            join(ebi_dropbox_url, url)
        )

        return curl_command

    def generate_send_sequences_cmd(self):
        """Generate the sequences to EBI via ascp command

        Returns
        -------
        ascp_command
            The ascp command to be executed

        Notes
        -----
        - All 5 XML files (study, sample, experiment, run, and submission) must
          be generated before executing this function
        """
        fastqs = [sfp for _, sfp in viewitems(self.sample_demux_fps)]
        # divide all the fastqs in groups of 10
        fastqs_div = [fastqs[i::10] for i in range(10) if fastqs[i::10]]
        ascp_commands = []
        for f in fastqs_div:
            ascp_commands.append('ascp --ignore-host-key -L- -d -QT -k2 '
                                 '{0} {1}@{2}:./{3}/'.format(
                                     ' '.join(f),
                                     qiita_config.ebi_seq_xfer_user,
                                     qiita_config.ebi_seq_xfer_url,
                                     self.ebi_dir))

        return ascp_commands

    def parse_EBI_reply(self, curl_result):
        """Parse and verify reply from EBI after sending XML files

        Parameters
        ----------
        curl_result : str
            The reply sent by EBI after sending XML files

        Returns
        -------
        str
            The study accession number. None in case of failure
        dict of {str: str}
            The sample accession numbers, keyed by sample id. None in case of
            failure
        dict of {str: str}
            The biosample accession numbers, keyed by sample id. None in case
            of failure
        dict of {str: str}
            The experiment accession numbers, keyed by sample id. None in case
            of failure
        dict of {str: str}
            The run accession numbers, keyed by sample id. None in case of
            failure

        Raises
        ------
        EBISubmissionError
            If curl_result is not a valid XML file
            If the ebi subumission has not been successful
            If multiple study tags are found in the curl result
        """
        try:
            root = ET.fromstring(curl_result)
        except ParseError:
            error_msg = ("The curl result from the EBI submission doesn't "
                         "look like an XML file:\n%s" % curl_result)
            le = LogEntry.create('Runtime', error_msg)
            raise EBISubmissionError(
                "The curl result from the EBI submission doesn't look like "
                "an XML file. Contact and admin for more information. "
                "Log id: %d" % le.id)

        success = root.get('success') == 'true'
        if not success:
            raise EBISubmissionError("The EBI submission failed:\n%s"
                                     % curl_result)

        study_elem = root.findall("STUDY")
        if study_elem:
            if len(study_elem) > 1:
                raise EBISubmissionError(
                    "Multiple study tags found in EBI reply: %d"
                    % len(study_elem))
            study_elem = study_elem[0]
            study_accession = study_elem.get('accession')
        else:
            study_accession = None

        sample_accessions = {}
        biosample_accessions = {}
        for elem in root.iter("SAMPLE"):
            alias = elem.get('alias')
            sample_id = self._sample_aliases[alias]
            sample_accessions[sample_id] = elem.get('accession')
            ext_id = elem.find('EXT_ID')
            biosample_accessions[sample_id] = ext_id.get('accession')

        def data_retriever(key, trans_dict):
            res = {}
            for elem in root.iter(key):
                alias = elem.get('alias')
                res[trans_dict[alias]] = elem.get('accession')
            return res
        experiment_accessions = data_retriever("EXPERIMENT",
                                               self._experiment_aliases)
        run_accessions = data_retriever("RUN", self._run_aliases)

        return (study_accession, sample_accessions, biosample_accessions,
                experiment_accessions, run_accessions)

    def generate_demultiplexed_fastq(self, rewrite_fastq=False, mtime=None):
        """Generates demultiplexed fastq

        Parameters
        ----------
        rewrite_fastq : bool, optional
            If true, it forces the rewrite of the fastq files
        mtime : float, optional
            The time to use when creating the gz files. If None, the current
            time will be used by gzip.GzipFile. This is useful for testing.

        Returns
        -------
        demux_samples
            List of successful demultiplexed samples

        Notes
        -----
        - As a performace feature, this method will check if self.full_ebi_dir
        already exists and, if it does, the script will assume that in a
        previous execution this step was performed correctly and will simply
        read the file names from self.full_ebi_dir
        - When the object is created (init), samples, samples_prep and
        sample_demux_fps hold values for all available samples in the database.
        Here some of those values will be deleted (del's, within the loops) for
        those cases where the fastq.gz files weren't written or exist. This is
        an indication that they had no sequences and this kind of files are not
        accepted in EBI
        """
        ppd = self.preprocessed_data

        dir_not_exists = not isdir(self.full_ebi_dir)
        if dir_not_exists or rewrite_fastq:
            if dir_not_exists:
                makedirs(self.full_ebi_dir)
                filetype_id = convert_to_id('directory', 'filepath_type')
                insert_filepaths([(self.full_ebi_dir, filetype_id)], -1,
                                 'preprocessed_data', 'filepath',
                                 move_files=False)

            demux = [path for _, path, ftype in ppd.get_filepaths()
                     if ftype == 'preprocessed_demux'][0]

            demux_samples = set()
            with open_file(demux) as demux_fh:
                for s, i in to_per_sample_ascii(demux_fh,
                                                self.prep_template.keys()):
                    sample_fp = self.sample_demux_fps[s]
                    wrote_sequences = False
                    with GzipFile(sample_fp, mode='w', mtime=mtime) as fh:
                        for record in i:
                            fh.write(record)
                            wrote_sequences = True

                    if wrote_sequences:
                        demux_samples.add(s)
                    else:
                        del(self.samples[s])
                        del(self.samples_prep[s])
                        del(self.sample_demux_fps[s])
                        remove(sample_fp)

        else:
            demux_samples = set()
            extension = '.fastq.gz'
            extension_len = len(extension)
            for f in listdir(self.full_ebi_dir):
                fpath = join(self.full_ebi_dir, f)
                if isfile(fpath) and f.endswith(extension):
                    demux_samples.add(f[:-extension_len])

            missing_samples = set(self.samples.keys()).difference(
                set(demux_samples))
            for ms in missing_samples:
                del(self.samples[ms])
                del(self.samples_prep[ms])
                del(self.sample_demux_fps[ms])

        return demux_samples<|MERGE_RESOLUTION|>--- conflicted
+++ resolved
@@ -158,29 +158,15 @@
                               "term is neither one of the official terms nor "
                               "one of the user-defined terms in the ENA "
                               "ontology." % it)
-<<<<<<< HEAD
         _, base_fp = get_mountpoint("preprocessed_data")[0]
         self.ebi_dir = '%d_ebi_submission' % preprocessed_data_id
         self.full_ebi_dir = join(base_fp, self.ebi_dir)
-        get_output_fp = partial(join, self.full_ebi_dir, 'xml_dir')
-        self.xml_dir = get_output_fp()
-        self.study_xml_fp = get_output_fp('study.xml')
-        self.sample_xml_fp = get_output_fp('sample.xml')
-        self.experiment_xml_fp = get_output_fp('experiment.xml')
-        self.run_xml_fp = get_output_fp('run.xml')
-        self.submission_xml_fp = get_output_fp('submission.xml')
-=======
-
-        self.ebi_dir = join(qiita_config.working_dir,
-                            'ebi_submission_%d' % preprocessed_data_id)
-        self.xml_dir = join(self.ebi_dir, 'xml_dir')
+        self.xml_dir = join(self.full_ebi_dir, 'xml_dir')
         self.study_xml_fp = None
         self.sample_xml_fp = None
         self.experiment_xml_fp = None
         self.run_xml_fp = None
         self.submission_xml_fp = None
-
->>>>>>> ab37a2f3
         self.pmids = self.study.pmids
 
         # getting the restrictions
