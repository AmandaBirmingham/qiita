# -----------------------------------------------------------------------------
# Copyright (c) 2014--, The Qiita Development Team.
#
# Distributed under the terms of the BSD 3-clause License.
#
# The full license is in the file LICENSE, distributed with this software.
# -----------------------------------------------------------------------------

# login code modified from https://gist.github.com/guillaumevincent/4771570
import tornado.auth
import tornado.escape
import tornado.web
import tornado.websocket
from os.path import dirname, join
from base64 import b64encode
from uuid import uuid4

from qiita_core.qiita_settings import qiita_config
from qiita_core.util import is_test_environment
from qiita_pet.handlers.base_handlers import (MainHandler, NoPageHandler)
from qiita_pet.handlers.auth_handlers import (
    AuthCreateHandler, AuthLoginHandler, AuthLogoutHandler, AuthVerifyHandler)
from qiita_pet.handlers.user_handlers import (
    ChangeForgotPasswordHandler, ForgotPasswordHandler, UserProfileHandler,
    UserMessagesHander, UserJobs)
from qiita_pet.handlers.analysis_handlers import (
    ListAnalysesHandler, AnalysisSummaryAJAX, SelectedSamplesHandler,
    AnalysisDescriptionHandler, AnalysisGraphHandler, CreateAnalysisHandler,
    AnalysisJobsHandler, ShareAnalysisAJAX)
from qiita_pet.handlers.study_handlers import (
<<<<<<< HEAD
    StudyIndexHandler, StudyBaseInfoAJAX, SampleTemplateHandler,
    SampleTemplateOverviewHandler, SampleTemplateSummaryHandler,
    StudyEditHandler, ListStudiesHandler, SearchStudiesAJAX, EBISubmitHandler,
    CreateStudyAJAX, ShareStudyAJAX, StudyApprovalList, ArtifactGraphAJAX,
    VAMPSHandler, StudyTags, StudyGetTags,
=======
    StudyIndexHandler, StudyBaseInfoAJAX, SampleTemplateAJAX,
    # StudyEditHandler,
    ListStudiesHandler, SearchStudiesAJAX,  # EBISubmitHandler,
    CreateStudyAJAX, ShareStudyAJAX,  # StudyApprovalList,
    ArtifactGraphAJAX, VAMPSHandler, StudyTags, StudyGetTags,
>>>>>>> d52f27b4
    ListCommandsHandler, ListOptionsHandler, PrepTemplateSummaryAJAX,
    PrepTemplateAJAX, NewArtifactHandler, SampleAJAX, StudyDeleteAjax,
    # ArtifactAdminAJAX, NewPrepTemplateAjax,
    DataTypesMenuAJAX, StudyFilesAJAX,
    ArtifactGetSamples, ArtifactGetInfo, WorkflowHandler,
    WorkflowRunHandler, JobAJAX, AutocompleteHandler)
from qiita_pet.handlers.artifact_handlers import (
    ArtifactSummaryAJAX, ArtifactAJAX, ArtifactSummaryHandler)
from qiita_pet.handlers.websocket_handlers import (
    MessageHandler, SelectedSocketHandler, SelectSamplesHandler)
# from qiita_pet.handlers.logger_handlers import LogEntryViewerHandler
# from qiita_pet.handlers.upload import UploadFileHandler,
# StudyUploadFileHandler
from qiita_pet.handlers.stats import StatsHandler
from qiita_pet.handlers.download import (
    DownloadHandler, DownloadStudyBIOMSHandler, DownloadRelease,
    # DownloadRawData,
    DownloadEBISampleAccessions, DownloadEBIPrepAccessions,
    DownloadUpload)
from qiita_pet.handlers.prep_template import (
    PrepTemplateHandler, PrepTemplateGraphHandler, PrepTemplateJobHandler)
from qiita_pet.handlers.ontology import OntologyHandler
from qiita_db.handlers.processing_job import (
    JobHandler, HeartbeatHandler, ActiveStepHandler, CompleteHandler,
    ProcessingJobAPItestHandler)
from qiita_db.handlers.artifact import (
    ArtifactHandler, ArtifactAPItestHandler, ArtifactTypeHandler)
from qiita_db.handlers.prep_template import (
    PrepTemplateDataHandler, PrepTemplateAPItestHandler,
    PrepTemplateDBHandler)
from qiita_db.handlers.oauth2 import TokenAuthHandler
from qiita_db.handlers.reference import ReferenceHandler
from qiita_db.handlers.core import ResetAPItestHandler
from qiita_db.handlers.plugin import (
    PluginHandler, CommandHandler, CommandListHandler, CommandActivateHandler,
    ReloadPluginAPItestHandler)
from qiita_db.handlers.analysis import APIAnalysisMetadataHandler
from qiita_db.handlers.archive import APIArchiveObservations
from qiita_pet import uimodules
from qiita_db.util import get_mountpoint
from qiita_pet.handlers.rest import ENDPOINTS as REST_ENDPOINTS
from qiita_pet.handlers.qiita_redbiom import RedbiomPublicSearch

if qiita_config.portal == "QIITA":
    from qiita_pet.handlers.portal import (
        StudyPortalHandler, StudyPortalAJAXHandler)


DIRNAME = dirname(__file__)
STATIC_PATH = join(DIRNAME, "static")
TEMPLATE_PATH = join(DIRNAME, "templates")  # base folder for webpages
_, RES_PATH = get_mountpoint('job')[0]
COOKIE_SECRET = b64encode(uuid4().bytes + uuid4().bytes)
DEBUG = qiita_config.test_environment


_vendor_js = join(STATIC_PATH, 'vendor', 'js')


class Application(tornado.web.Application):
    def __init__(self):
        handlers = [
            (r"/", MainHandler),
            (r"/auth/login/", AuthLoginHandler),
            (r"/auth/logout/", AuthLogoutHandler),
            (r"/auth/create/", AuthCreateHandler),
            (r"/auth/verify/(.*)", AuthVerifyHandler),
            (r"/auth/forgot/", ForgotPasswordHandler),
            (r"/auth/reset/(.*)", ChangeForgotPasswordHandler),
            (r"/profile/", UserProfileHandler),
            (r"/user/messages/", UserMessagesHander),
            (r"/user/jobs/", UserJobs),
            (r"/static/(.*)", tornado.web.StaticFileHandler,
             {"path": STATIC_PATH}),
            # Analysis handlers
            (r"/analysis/list/", ListAnalysesHandler),
            (r"/analysis/dflt/sumary/", AnalysisSummaryAJAX),
            (r"/analysis/create/", CreateAnalysisHandler),
            (r"/analysis/selected/", SelectedSamplesHandler),
            (r"/analysis/selected/socket/", SelectedSocketHandler),
            (r"/analysis/description/(.*)/graph/", AnalysisGraphHandler),
            (r"/analysis/description/(.*)/jobs/", AnalysisJobsHandler),
            (r"/analysis/description/(.*)/", AnalysisDescriptionHandler),
            (r"/analysis/sharing/", ShareAnalysisAJAX),
            (r"/artifact/samples/", ArtifactGetSamples),
            (r"/artifact/info/", ArtifactGetInfo),
            (r"/consumer/", MessageHandler),
            # (r"/admin/error/", LogEntryViewerHandler),
            # (r"/admin/approval/", StudyApprovalList),
            # (r"/admin/artifact/", ArtifactAdminAJAX),
            # (r"/ebi_submission/(.*)", EBISubmitHandler),
            # Study handlers
            # (r"/study/create/", StudyEditHandler),
            # (r"/study/edit/(.*)", StudyEditHandler),
            (r"/study/list/", ListStudiesHandler),
            (r"/study/process/commands/options/", ListOptionsHandler),
            (r"/study/process/commands/", ListCommandsHandler),
            (r"/study/process/workflow/run/", WorkflowRunHandler),
            (r"/study/process/workflow/", WorkflowHandler),
            (r"/study/process/job/", JobAJAX),
            (r"/study/list/socket/", SelectSamplesHandler),
            (r"/study/search/(.*)", SearchStudiesAJAX),
            (r"/study/new_artifact/", NewArtifactHandler),
            (r"/study/files/", StudyFilesAJAX),
            (r"/study/sharing/", ShareStudyAJAX),
            (r"/study/sharing/autocomplete/", AutocompleteHandler),
            # (r"/study/new_prep_template/", NewPrepTemplateAjax),
            (r"/study/tags/(.*)", StudyTags),
            (r"/study/get_tags/", StudyGetTags),
            # Artifact handlers
            (r"/artifact/graph/", ArtifactGraphAJAX),
            (r"/artifact/(.*)/summary/", ArtifactSummaryAJAX),
            (r"/artifact/html_summary/(.*)", ArtifactSummaryHandler,
             {"path": qiita_config.base_data_dir}),
            (r"/artifact/(.*)/", ArtifactAJAX),
            # Prep template handlers
            (r"/prep_template/", PrepTemplateHandler),
            (r"/prep_template/(.*)/graph/", PrepTemplateGraphHandler),
            (r"/prep_template/(.*)/jobs/", PrepTemplateJobHandler),
            (r"/ontology/", OntologyHandler),
            # ORDER FOR /study/description/ SUBPAGES HERE MATTERS.
            # Same reasoning as below. /study/description/(.*) should be last.
            (r"/study/description/sample_template/overview/",
             SampleTemplateOverviewHandler),
            (r"/study/description/sample_template/summary/",
             SampleTemplateSummaryHandler),
            (r"/study/description/sample_template/", SampleTemplateHandler),
            (r"/study/description/sample_summary/", SampleAJAX),
            (r"/study/description/prep_summary/", PrepTemplateSummaryAJAX),
            (r"/study/description/prep_template/", PrepTemplateAJAX),
            (r"/study/description/baseinfo/", StudyBaseInfoAJAX),
            (r"/study/description/data_type_menu/", DataTypesMenuAJAX),
            (r"/study/description/(.*)", StudyIndexHandler),
            (r"/study/delete/", StudyDeleteAjax),
            # (r"/study/upload/(.*)", StudyUploadFileHandler),
            # (r"/upload/", UploadFileHandler),
            (r"/check_study/", CreateStudyAJAX),
            (r"/stats/", StatsHandler),
            (r"/download/(.*)", DownloadHandler),
            (r"/download_study_bioms/(.*)", DownloadStudyBIOMSHandler),
            # (r"/download_raw_data/(.*)", DownloadRawData),
            (r"/download_ebi_accessions/samples/(.*)",
                DownloadEBISampleAccessions),
            (r"/download_ebi_accessions/experiments/(.*)",
                DownloadEBIPrepAccessions),
            (r"/download_upload/(.*)", DownloadUpload),
            (r"/release/download/(.*)", DownloadRelease),
            (r"/vamps/(.*)", VAMPSHandler),
            (r"/redbiom/(.*)", RedbiomPublicSearch),
            # Plugin handlers - the order matters here so do not change
            # qiita_db/jobs/(.*) should go after any of the
            # qiita_db/jobs/(.*)/XXXX because otherwise it will match the
            # regular expression and the qiita_db/jobs/(.*)/XXXX will never
            # be hit.
            (r"/qiita_db/authenticate/", TokenAuthHandler),
            (r"/qiita_db/jobs/(.*)/heartbeat/", HeartbeatHandler),
            (r"/qiita_db/jobs/(.*)/step/", ActiveStepHandler),
            (r"/qiita_db/jobs/(.*)/complete/", CompleteHandler),
            (r"/qiita_db/jobs/(.*)", JobHandler),
            (r"/qiita_db/artifacts/types/", ArtifactTypeHandler),
            (r"/qiita_db/artifacts/(.*)/", ArtifactHandler),
            (r"/qiita_db/prep_template/(.*)/data/", PrepTemplateDataHandler),
            (r"/qiita_db/prep_template/(.*)/", PrepTemplateDBHandler),
            (r"/qiita_db/references/(.*)/", ReferenceHandler),
            (r"/qiita_db/plugins/(.*)/(.*)/commands/(.*)/activate/",
             CommandActivateHandler),
            (r"/qiita_db/plugins/(.*)/(.*)/commands/(.*)/", CommandHandler),
            (r"/qiita_db/plugins/(.*)/(.*)/commands/", CommandListHandler),
            (r"/qiita_db/plugins/(.*)/(.*)/", PluginHandler),
            (r"/qiita_db/analysis/(.*)/metadata/", APIAnalysisMetadataHandler),
            (r"/qiita_db/archive/observations/", APIArchiveObservations)

        ]

        # rest endpoints
        handlers.extend(REST_ENDPOINTS)

        if qiita_config.portal == "QIITA":
            # Add portals editing pages only on main portal
            portals = [
                (r"/admin/portals/studies/", StudyPortalHandler),
                (r"/admin/portals/studiesAJAX/", StudyPortalAJAXHandler)
            ]
            handlers.extend(portals)

        if is_test_environment():
            # We add the endpoints for testing plugins
            test_handlers = [
                (r"/apitest/processing_job/", ProcessingJobAPItestHandler),
                (r"/apitest/reset/", ResetAPItestHandler),
                (r"/apitest/prep_template/", PrepTemplateAPItestHandler),
                (r"/apitest/artifact/", ArtifactAPItestHandler),
                (r"/apitest/reload_plugins/", ReloadPluginAPItestHandler)
            ]
            handlers.extend(test_handlers)

        # 404 PAGE MUST BE LAST IN THIS LIST!
        handlers.append((r".*", NoPageHandler))

        settings = {
            "template_path": TEMPLATE_PATH,
            "debug": DEBUG,
            "cookie_secret": qiita_config.cookie_secret,
            "login_url": "%s/auth/login/" % qiita_config.portal_dir,
            "ui_modules": uimodules,
        }
        tornado.web.Application.__init__(self, handlers, **settings)<|MERGE_RESOLUTION|>--- conflicted
+++ resolved
@@ -28,19 +28,13 @@
     AnalysisDescriptionHandler, AnalysisGraphHandler, CreateAnalysisHandler,
     AnalysisJobsHandler, ShareAnalysisAJAX)
 from qiita_pet.handlers.study_handlers import (
-<<<<<<< HEAD
     StudyIndexHandler, StudyBaseInfoAJAX, SampleTemplateHandler,
     SampleTemplateOverviewHandler, SampleTemplateSummaryHandler,
-    StudyEditHandler, ListStudiesHandler, SearchStudiesAJAX, EBISubmitHandler,
-    CreateStudyAJAX, ShareStudyAJAX, StudyApprovalList, ArtifactGraphAJAX,
+    # StudyEditHandler,
+    ListStudiesHandler, SearchStudiesAJAX, # EBISubmitHandler,
+    CreateStudyAJAX, ShareStudyAJAX, # StudyApprovalList,
+    ArtifactGraphAJAX,
     VAMPSHandler, StudyTags, StudyGetTags,
-=======
-    StudyIndexHandler, StudyBaseInfoAJAX, SampleTemplateAJAX,
-    # StudyEditHandler,
-    ListStudiesHandler, SearchStudiesAJAX,  # EBISubmitHandler,
-    CreateStudyAJAX, ShareStudyAJAX,  # StudyApprovalList,
-    ArtifactGraphAJAX, VAMPSHandler, StudyTags, StudyGetTags,
->>>>>>> d52f27b4
     ListCommandsHandler, ListOptionsHandler, PrepTemplateSummaryAJAX,
     PrepTemplateAJAX, NewArtifactHandler, SampleAJAX, StudyDeleteAjax,
     # ArtifactAdminAJAX, NewPrepTemplateAjax,
