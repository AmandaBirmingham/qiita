--- conflicted
+++ resolved
@@ -7,45 +7,25 @@
 # -----------------------------------------------------------------------------
 from unittest import TestCase, main
 from os.path import join, exists
-import datetime
-
-<<<<<<< HEAD
+from os import remove
+from datetime import datetime
+
 import pandas as pd
 
 from qiita_core.qiita_settings import qiita_config
 from qiita_core.util import qiita_test_checker
-=======
-from os import remove
-from os.path import join, exists
-import pandas as pd
-from datetime import datetime
-
-from qiita_core.util import qiita_test_checker
-from qiita_core.qiita_settings import qiita_config
->>>>>>> 9ef8af34
 from qiita_db.artifact import Artifact
 from qiita_db.metadata_template.prep_template import PrepTemplate
 from qiita_db.study import Study
 from qiita_db.util import get_count, get_mountpoint
-<<<<<<< HEAD
-from qiita_pet.handlers.api_proxy.artifact import (
-    artifact_graph_get_req, artifact_types_get_req, artifact_post_req,
-    artifact_get_req)
-=======
 from qiita_db.exceptions import QiitaDBUnknownIDError
 from qiita_pet.handlers.api_proxy.artifact import (
     artifact_get_req, artifact_status_put_req, artifact_graph_get_req,
     artifact_delete_req, artifact_types_get_req, artifact_post_req)
->>>>>>> 9ef8af34
 
 
 @qiita_test_checker()
 class TestArtifactAPI(TestCase):
-<<<<<<< HEAD
-    def tearDown(self):
-        uploads_path = get_mountpoint('uploads')[0][1]
-        fp = join(uploads_path, 'uploaded_file.txt')
-=======
     def setUp(self):
         uploads_path = get_mountpoint('uploads')[0][1]
         # Create prep test file to point at
@@ -61,16 +41,35 @@
         # Replace file if removed as part of function testing
         uploads_path = get_mountpoint('uploads')[0][1]
         fp = join(uploads_path, '1', 'uploaded_file.txt')
->>>>>>> 9ef8af34
         if not exists(fp):
             with open(fp, 'w') as f:
                 f.write('')
 
-<<<<<<< HEAD
-        # Create prep test file to point at
-        self.update_fp = join(uploads_path, 'update.txt')
-        with open(self.update_fp, 'w') as f:
-            f.write("""sample_name\tnew_col\n1.SKD6.640190\tnew_value\n""")
+    def test_artifact_get_req_no_access(self):
+        obs = artifact_get_req(1, 'demo@microbio.me')
+        exp = {'status': 'error',
+               'message': 'User does not have access to study'}
+        self.assertEqual(obs, exp)
+
+    def test_artifact_delete_req(self):
+        obs = artifact_delete_req(3, 'test@foo.bar')
+        exp = {'status': 'success', 'message': ''}
+        self.assertEqual(obs, exp)
+
+        with self.assertRaises(QiitaDBUnknownIDError):
+            Artifact(3)
+
+    def test_artifact_delete_req_error(self):
+        obs = artifact_delete_req(1, 'test@foo.bar')
+        exp = {'status': 'error',
+               'message': 'Cannot delete artifact 1: it has children: 2, 3'}
+        self.assertEqual(obs, exp)
+
+    def test_artifact_delete_req_no_access(self):
+        obs = artifact_delete_req(3, 'demo@microbio.me')
+        exp = {'status': 'error',
+               'message': 'User does not have access to study'}
+        self.assertEqual(obs, exp)
 
     def test_artifact_get_req(self):
         obs = artifact_get_req('test@foo.bar', 1)
@@ -78,7 +77,7 @@
                'type': 'FASTQ',
                'study': 1,
                'data_type': '18S',
-               'timestamp': datetime.datetime(2012, 10, 1, 9, 30, 27),
+               'timestamp': datetime(2012, 10, 1, 9, 30, 27),
                'visibility': 'private',
                'can_submit_vamps': False,
                'can_submit_ebi': False,
@@ -93,56 +92,6 @@
                     '1_s_G1_L001_sequences_barcodes.fastq.gz'),
                     'raw_barcodes')]
                }
-=======
-    def test_artifact_get_req(self):
-        obs = artifact_get_req(1, 'test@foo.bar')
-        exp = {'is_submitted_to_vamps': False,
-               'data_type': '18S',
-               'can_be_submitted_to_vamps': False,
-               'can_be_submitted_to_ebi': False,
-               'timestamp': datetime(2012, 10, 1, 9, 30, 27),
-               'prep_templates': [1],
-               'visibility': 'private',
-               'study': 1,
-               'processing_parameters': None,
-               'ebi_run_accessions': None,
-               'parents': [],
-               'filepaths': [
-                   (1, join(qiita_config.base_data_dir,
-                            'raw_data/1_s_G1_L001_sequences.fastq.gz'),
-                    'raw_forward_seqs'),
-                   (2, join(qiita_config.base_data_dir,
-                            'raw_data/1_s_G1_L001_sequences_barcodes.'
-                            'fastq.gz'),
-                    'raw_barcodes')],
-               'artifact_type': 'FASTQ'}
-        self.assertEqual(obs, exp)
-
-    def test_artifact_get_req_no_access(self):
-        obs = artifact_get_req(1, 'demo@microbio.me')
-        exp = {'status': 'error',
-               'message': 'User does not have access to study'}
-        self.assertEqual(obs, exp)
-
-    def test_artifact_delete_req(self):
-        obs = artifact_delete_req(3, 'test@foo.bar')
-        exp = {'status': 'success', 'message': ''}
-        self.assertEqual(obs, exp)
-
-        with self.assertRaises(QiitaDBUnknownIDError):
-            Artifact(3)
-
-    def test_artifact_delete_req_error(self):
-        obs = artifact_delete_req(1, 'test@foo.bar')
-        exp = {'status': 'error',
-               'message': 'Cannot delete artifact 1: it has children: 2, 3'}
-        self.assertEqual(obs, exp)
-
-    def test_artifact_delete_req_no_access(self):
-        obs = artifact_delete_req(3, 'demo@microbio.me')
-        exp = {'status': 'error',
-               'message': 'User does not have access to study'}
->>>>>>> 9ef8af34
         self.assertEqual(obs, exp)
 
     def test_artifact_post_req(self):
@@ -153,12 +102,8 @@
 
         new_artifact_id = get_count('qiita.artifact') + 1
         obs = artifact_post_req(
-<<<<<<< HEAD
-            'test@foo.bar', {'raw_forward_seqs': ['uploaded_file.txt']},
-=======
             'test@foo.bar', {'raw_forward_seqs': ['uploaded_file.txt'],
                              'raw_reverse_seqs': []},
->>>>>>> 9ef8af34
             'per_sample_FASTQ', 'New Test Artifact', new_prep_id)
         exp = {'status': 'success',
                'message': '',
@@ -180,8 +125,6 @@
                'message': 'File does not exist: NOEXIST'}
         self.assertEqual(obs, exp)
 
-<<<<<<< HEAD
-=======
     def test_artifact_status_put_req(self):
         obs = artifact_status_put_req(1, 'test@foo.bar', 'sandbox')
         exp = {'status': 'success',
@@ -212,7 +155,6 @@
                'message': 'Unknown visiblity value: BADSTAT'}
         self.assertEqual(obs, exp)
 
->>>>>>> 9ef8af34
     def test_artifact_graph_get_req_ancestors(self):
         obs = artifact_graph_get_req(1, 'ancestors', 'test@foo.bar')
         exp = {'status': 'success',
@@ -251,14 +193,11 @@
                          ['per_sample_FASTQ', None]]}
         self.assertEqual(obs, exp)
 
-<<<<<<< HEAD
-=======
     def test_artifact_graph_get_req_bad_direction(self):
         obs = artifact_graph_get_req(1, 'WRONG', 'test@foo.bar')
         exp = {'status': 'error', 'message': 'Unknown directon WRONG'}
         self.assertEqual(obs, exp)
 
->>>>>>> 9ef8af34
 
 if __name__ == "__main__":
     main()