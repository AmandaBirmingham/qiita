--- conflicted
+++ resolved
@@ -30,19 +30,8 @@
     """
 
     response = []
-<<<<<<< HEAD
-    cmds = {}
     for i, j in enumerate(user.jobs()):
-        if i == limit:
-            break
-        cmd = j.command
-        if cmd not in cmds:
-            cmds[cmd] = cmd
-        ccmd = cmds[cmd]
-=======
-    for j in user.jobs():
         name = j.command.name
->>>>>>> 46b7d0b8
         hb = j.heartbeat
         hb = "" if hb is None else hb.strftime("%Y-%m-%d %H:%M:%S")
         pjw = j.processing_job_worflow
