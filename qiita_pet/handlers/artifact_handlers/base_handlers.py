# -----------------------------------------------------------------------------
# Copyright (c) 2014--, The Qiita Development Team.
#
# Distributed under the terms of the BSD 3-clause License.
#
# The full license is in the file LICENSE, distributed with this software.
# -----------------------------------------------------------------------------

from os.path import basename, relpath
from json import dumps

from tornado.web import authenticated, StaticFileHandler

from qiita_core.qiita_settings import qiita_config, r_client
from qiita_pet.handlers.base_handlers import BaseHandler
from qiita_pet.handlers.util import safe_execution
from qiita_pet.exceptions import QiitaHTTPError
from qiita_db.artifact import Artifact
from qiita_db.software import Command, Software, Parameters
from qiita_db.processing_job import ProcessingJob
from qiita_db.util import get_visibilities


PREP_TEMPLATE_KEY_FORMAT = 'prep_template_%s'


def check_artifact_access(user, artifact):
    """Checks whether user has access to an artifact

    Parameters
    ----------
    user : qiita_db.user.User object
        User to check
    artifact : qiita_db.artifact.Artifact
        Artifact to check access for

    Raises
    ------
    QiitaHTTPError
        If the user doesn't have access to the given artifact
    """
    if user.level == 'admin':
        return
    if artifact.visibility != 'public':
        study = artifact.study
        analysis = artifact.analysis
        if study:
            if not study.has_access(user):
                raise QiitaHTTPError(403, "Access denied to study %s"
                                          % artifact.id)
        elif analysis:
            if not analysis.has_access(user):
                raise QiitaHTTPError(403, "Access denied to artifact %s"
                                          % artifact.id)
        else:
            # This can't happen but worth adding a check
            raise QiitaHTTPError(500, "Error accessing artifact %s"
                                      % artifact.id)


def artifact_summary_get_request(user, artifact_id):
    """Returns the information for the artifact summary page

    Parameters
    ----------
    user : qiita_db.user.User
        The user making the request
    artifact_id : int or str
        The artifact id

    Returns
    -------
    dict of objects
        A dictionary containing the artifact summary information
        {'name': str,
         'artifact_id': int,
         'visibility': str,
         'editable': bool,
         'buttons': str,
         'processing_parameters': dict of {str: object},
         'files': list of (int, str),
         'is_from_analysis': bool,
         'summary': str or None,
         'job': [str, str, str],
         'errored_jobs': list of [str, str]}
    """
    artifact_id = int(artifact_id)
    artifact = Artifact(artifact_id)
    artifact_type = artifact.artifact_type

    check_artifact_access(user, artifact)

    visibility = artifact.visibility
    summary = artifact.html_summary_fp
    job_info = None
    errored_summary_jobs = []

    # Check if the HTML summary exists
    if summary:
        # Magic number 1: If the artifact has a summary, the call
        # artifact.html_summary_fp returns a tuple with 2 elements. The first
        # element is the filepath id, while the second one is the actual
        # actual filepath. We are only interested on the actual filepath,
        # hence the 1 value.
        summary = relpath(summary[1], qiita_config.base_data_dir)
    else:
        # Check if the summary is being generated
        command = Command.get_html_generator(artifact_type)
        all_jobs = set(artifact.jobs(cmd=command))
<<<<<<< HEAD
        jobs = [j for j in all_jobs if j.status in ['queued', 'running']]
        errored_summary_jobs = [
            (j.id, j.log.msg) for j in all_jobs if j.status in ['error']]
=======
        jobs = []
        errored_summary_jobs = []
        for j in all_jobs:
            if j.status in ['queued', 'running']:
                jobs.append(j)
            elif j.status in ['error']:
                errored_summary_jobs.append(j)
>>>>>>> 7aa891b1
        if jobs:
            # There is already a job generating the HTML. Also, there should be
            # at most one job, because we are not allowing here to start more
            # than one
            job = jobs[0]
            job_info = [job.id, job.status, job.step]

    # Check if the artifact is editable by the given user
    study = artifact.study
    analysis = artifact.analysis
    editable = study.can_edit(user) if study else analysis.can_edit(user)

    buttons = []
    btn_base = (
        '<button onclick="if (confirm(\'Are you sure you want to %s '
        'artifact id: {0}?\')) {{ set_artifact_visibility(\'%s\', {0}) }}" '
        'class="btn btn-primary btn-sm">%s</button>').format(artifact_id)

    if not analysis:
        # If the artifact is part of a study, the buttons shown depend in
        # multiple factors (see each if statement for an explanation of those)
        if qiita_config.require_approval:
            if visibility == 'sandbox':
                # The request approval button only appears if the artifact is
                # sandboxed and the qiita_config specifies that the approval
                # should be requested
                buttons.append(
                    btn_base % ('request approval for', 'awaiting_approval',
                                'Request approval'))
            elif user.level == 'admin' and visibility == 'awaiting_approval':
                # The approve artifact button only appears if the user is an
                # admin the artifact is waiting to be approvaed and the qiita
                # config requires artifact approval
                buttons.append(btn_base % ('approve', 'private',
                                           'Approve artifact'))

        if visibility == 'private':
            # The make public button only appears if the artifact is private
            buttons.append(btn_base % ('make public', 'public', 'Make public'))

        # The revert to sandbox button only appears if the artifact is not
        # sandboxed nor public
        if visibility not in {'sandbox', 'public'}:
            buttons.append(btn_base % ('revert to sandbox', 'sandbox',
                                       'Revert to sandbox'))

        if user.level == 'admin':
            if artifact.can_be_submitted_to_ebi:
                buttons.append(
                    '<a class="btn btn-primary btn-sm" '
                    'href="/ebi_submission/%d">'
                    '<span class="glyphicon glyphicon-export"></span>'
                    ' Submit to EBI</a>' % artifact_id)
            if artifact.can_be_submitted_to_vamps:
                if not artifact.is_submitted_to_vamps:
                    buttons.append(
                        '<a class="btn btn-primary btn-sm" href="/vamps/%d">'
                        '<span class="glyphicon glyphicon-export"></span>'
                        ' Submit to VAMPS</a>' % artifact_id)

    files = [(f_id, "%s (%s)" % (basename(fp), f_type.replace('_', ' ')))
             for f_id, fp, f_type in artifact.filepaths
             if f_type != 'directory']

    # TODO: https://github.com/biocore/qiita/issues/1724 Remove this hardcoded
    # values to actually get the information from the database once it stores
    # the information
    if artifact_type in ['SFF', 'FASTQ', 'FASTA', 'FASTA_Sanger',
                         'per_sample_FASTQ']:
        # If the artifact is one of the "raw" types, only the owner of the
        # study and users that has been shared with can see the files
        if not artifact.study.has_access(user, no_public=True):
            files = []

    proc_params = artifact.processing_parameters
    if proc_params:
        cmd = proc_params.command
        sw = cmd.software
        processing_info = {
            'command': cmd.name,
            'software': sw.name,
            'software_version': sw.version,
            'processing_parameters': proc_params.values
            }
    else:
        processing_info = {}

    return {'name': artifact.name,
            'artifact_id': artifact_id,
            'artifact_type': artifact_type,
            'visibility': visibility,
            'editable': editable,
            'buttons': ' '.join(buttons),
            'processing_info': processing_info,
            'files': files,
            'is_from_analysis': artifact.analysis is not None,
            'summary': summary,
            'job': job_info,
            'artifact_timestamp': artifact.timestamp.strftime(
                "%Y-%m-%d %H:%m"),
            'errored_summary_jobs': errored_summary_jobs}


def artifact_summary_post_request(user, artifact_id):
    """Launches the HTML summary generation and returns the job information

    Parameters
    ----------
    user : qiita_db.user.User
        The user making the request
    artifact_id : int or str
        The artifact id

    Returns
    -------
    dict of objects
        A dictionary containing the job summary information
        {'job': [str, str, str]}
    """
    artifact_id = int(artifact_id)
    artifact = Artifact(artifact_id)

    check_artifact_access(user, artifact)

    # Check if the summary is being generated or has been already generated
    command = Command.get_html_generator(artifact.artifact_type)
    jobs = artifact.jobs(cmd=command)
    jobs = [j for j in jobs if j.status in ['queued', 'running', 'success']]
    if jobs:
        # The HTML summary is either being generated or already generated.
        # Return the information of that job so we only generate the HTML
        # once - Magic number 0 -> we are ensuring that there is only one
        # job generating the summary, so we can use the index 0 to access to
        # that job
        job = jobs[0]
    else:
        # Create a new job to generate the HTML summary and return the newly
        # created job information
        job = ProcessingJob.create(user, Parameters.load(
            command, values_dict={'input_data': artifact_id}), True)
        job.submit()

    return {'job': [job.id, job.status, job.step]}


class ArtifactSummaryAJAX(BaseHandler):
    @authenticated
    def get(self, artifact_id):
        with safe_execution():
            res = artifact_summary_get_request(self.current_user, artifact_id)

        self.render("artifact_ajax/artifact_summary.html", **res)

    @authenticated
    def post(self, artifact_id):
        with safe_execution():
            res = artifact_summary_post_request(self.current_user, artifact_id)
        self.write(res)


def artifact_patch_request(user, artifact_id, req_op, req_path, req_value=None,
                           req_from=None):
    """Modifies an attribute of the artifact

    Parameters
    ----------
    user : qiita_db.user.User
        The user performing the patch operation
    artifact_id : int
        Id of the artifact in which the patch operation is being performed
    req_op : str
        The operation to perform on the artifact
    req_path : str
        The prep information and attribute to patch
    req_value : str, optional
        The value that needs to be modified
    req_from : str, optional
        The original path of the element

    Raises
    ------
    QiitaHTTPError
        If `req_op` != 'replace'
        If the path parameter is incorrect
        If missing req_value
        If the attribute to replace is not known
    """
    if req_op == 'replace':
        req_path = [v for v in req_path.split('/') if v]
        if len(req_path) != 1:
            raise QiitaHTTPError(404, 'Incorrect path parameter')

        attribute = req_path[0]

        # Check if the user actually has access to the artifact
        artifact = Artifact(artifact_id)
        check_artifact_access(user, artifact)

        if not req_value:
            raise QiitaHTTPError(404, 'Missing value to replace')

        if attribute == 'name':
            artifact.name = req_value
            return
        elif attribute == 'visibility':
            if req_value not in get_visibilities():
                raise QiitaHTTPError(400, 'Unknown visibility value: %s'
                                          % req_value)
            # Set the approval to private if needs approval and admin
            if req_value == 'private':
                if not qiita_config.require_approval:
                    artifact.visibility = 'private'
                # Set the approval to private if approval not required
                elif user.level == 'admin':
                    artifact.visibility = 'private'
                # Trying to set approval without admin privileges
                else:
                    raise QiitaHTTPError(403, 'User does not have permissions '
                                              'to approve change')
            else:
                artifact.visibility = req_value
        else:
            # We don't understand the attribute so return an error
            raise QiitaHTTPError(404, 'Attribute "%s" not found. Please, '
                                      'check the path parameter' % attribute)
    else:
        raise QiitaHTTPError(400, 'Operation "%s" not supported. Current '
                                  'supported operations: replace' % req_op)


def artifact_post_req(user, artifact_id):
    """Deletes the artifact

    Parameters
    ----------
    user : qiita_db.user.User
        The user requesting the action
    artifact_id : int
        Id of the artifact being deleted
    """
    artifact_id = int(artifact_id)
    artifact = Artifact(artifact_id)
    check_artifact_access(user, artifact)

    analysis = artifact.analysis

    if analysis:
        # Do something when deleting in the analysis part to keep track of it
        redis_key = "analysis_%s" % analysis.id
    else:
        pt_id = artifact.prep_templates[0].id
        redis_key = PREP_TEMPLATE_KEY_FORMAT % pt_id

    qiita_plugin = Software.from_name_and_version('Qiita', 'alpha')
    cmd = qiita_plugin.get_command('delete_artifact')
    params = Parameters.load(cmd, values_dict={'artifact': artifact_id})
    job = ProcessingJob.create(user, params, True)

    r_client.set(redis_key, dumps({'job_id': job.id, 'is_qiita_job': True}))

    job.submit()


class ArtifactAJAX(BaseHandler):
    @authenticated
    def post(self, artifact_id):
        with safe_execution():
            artifact_post_req(self.current_user, artifact_id)
        self.finish()

    @authenticated
    def patch(self, artifact_id):
        """Patches a prep template in the system

        Follows the JSON PATCH specification:
        https://tools.ietf.org/html/rfc6902
        """
        req_op = self.get_argument('op')
        req_path = self.get_argument('path')
        req_value = self.get_argument('value', None)
        req_from = self.get_argument('from', None)

        with safe_execution():
            artifact_patch_request(self.current_user, artifact_id, req_op,
                                   req_path, req_value, req_from)

        self.finish()


class ArtifactSummaryHandler(StaticFileHandler, BaseHandler):
    def validate_absolute_path(self, root, absolute_path):
        """Overrides StaticFileHandler's method to include authentication"""
        user = self.current_user

        # we are gonna inverse traverse the absolute_path and find the first
        # instance of an int, which is the artifact_id
        for s in reversed(absolute_path.split('/')):
            try:
                artifact_id = int(s)
                break
            except ValueError:
                pass

        # This call will check if the user has access to the artifact or not,
        # taking into account admin privileges. If not it will raise a 403
        # which will be handled correctly by tornado
        check_artifact_access(user, Artifact(artifact_id))

        # If we reach this point the user has access to the file - return it
        return super(ArtifactSummaryHandler, self).validate_absolute_path(
            root, absolute_path)<|MERGE_RESOLUTION|>--- conflicted
+++ resolved
@@ -107,11 +107,6 @@
         # Check if the summary is being generated
         command = Command.get_html_generator(artifact_type)
         all_jobs = set(artifact.jobs(cmd=command))
-<<<<<<< HEAD
-        jobs = [j for j in all_jobs if j.status in ['queued', 'running']]
-        errored_summary_jobs = [
-            (j.id, j.log.msg) for j in all_jobs if j.status in ['error']]
-=======
         jobs = []
         errored_summary_jobs = []
         for j in all_jobs:
@@ -119,7 +114,6 @@
                 jobs.append(j)
             elif j.status in ['error']:
                 errored_summary_jobs.append(j)
->>>>>>> 7aa891b1
         if jobs:
             # There is already a job generating the HTML. Also, there should be
             # at most one job, because we are not allowing here to start more
