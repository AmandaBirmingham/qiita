r"""
Qitta analysis handlers for the Tornado webserver.

"""
# -----------------------------------------------------------------------------
# Copyright (c) 2014--, The Qiita Development Team.
#
# Distributed under the terms of the BSD 3-clause License.
#
# The full license is in the file LICENSE, distributed with this software.
# -----------------------------------------------------------------------------
from __future__ import division
from future.utils import viewitems
from collections import defaultdict
from os.path import join, sep, commonprefix
from json import dumps

from tornado.web import authenticated, HTTPError, StaticFileHandler
from moi import ctx_default, r_client
from moi.job import submit
from moi.group import get_id_from_user, create_info

from qiita_pet.handlers.base_handlers import BaseHandler
from qiita_pet.exceptions import QiitaPetAuthorizationError
from qiita_ware.dispatchable import run_analysis
from qiita_db.analysis import Analysis
from qiita_db.data import ProcessedData
from qiita_db.job import Job, Command
from qiita_db.util import (get_db_files_base_dir,
                           check_access_to_analysis_result,
                           filepath_ids_to_rel_paths)
from qiita_db.exceptions import QiitaDBUnknownIDError

SELECT_SAMPLES = 2
SELECT_COMMANDS = 3


def check_analysis_access(user, analysis):
    """Checks whether user has access to an analysis

    Parameters
    ----------
    user : User object
        User to check
    analysis : Analysis object
        Analysis to check access for

    Raises
    ------
    RuntimeError
        Tried to access analysis that user does not have access to
    """
    if not analysis.has_access(user):
        raise HTTPError(403, "Analysis access denied to %s" % (analysis.id))


class SelectCommandsHandler(BaseHandler):
    """Select commands to be executed"""
    @authenticated
    def get(self):
        analysis_id = int(self.get_argument('aid'))
        analysis = Analysis(analysis_id)
        check_analysis_access(self.current_user, analysis)

        data_types = analysis.data_types
        commands = Command.get_commands_by_datatype()

        self.render('select_commands.html',
                    commands=commands, data_types=data_types, aid=analysis.id)

    @authenticated
    def post(self):
        name = self.get_argument('name')
        desc = self.get_argument('description')
        analysis = Analysis.create(self.current_user, name, desc,
                                   from_default=True)
        # set to third step since this page is third step in workflow
        analysis.step = SELECT_COMMANDS
        data_types = analysis.data_types
        commands = Command.get_commands_by_datatype()
        self.render('select_commands.html',
                    commands=commands, data_types=data_types, aid=analysis.id)


class AnalysisWaitHandler(BaseHandler):
    @authenticated
    def get(self, analysis_id):
        analysis_id = int(analysis_id)
        try:
            analysis = Analysis(analysis_id)
        except QiitaDBUnknownIDError:
            raise HTTPError(404, "Analysis %d does not exist" % analysis_id)
        else:
            check_analysis_access(self.current_user, analysis)

        group_id = r_client.hget('analyis-map', analysis_id)
        self.render("analysis_waiting.html",
                    group_id=group_id, aname=analysis.name)

    @authenticated
    def post(self, analysis_id):
        analysis_id = int(analysis_id)
        rarefaction_depth = self.get_argument('rarefaction-depth')
        # convert to integer if rarefaction level given
        if rarefaction_depth:
            rarefaction_depth = int(rarefaction_depth)
        else:
            rarefaction_depth = None
        analysis = Analysis(analysis_id)
        check_analysis_access(self.current_user, analysis)

        command_args = self.get_arguments("commands")
        split = [x.split("#") for x in command_args]

        moi_user_id = get_id_from_user(self.current_user.id)
        moi_group = create_info(analysis_id, 'group', url='/analysis/',
                                parent=moi_user_id, store=True)
        moi_name = 'Creating %s' % analysis.name
        moi_result_url = '/analysis/results/%d' % analysis_id

        submit(ctx_default, moi_group['id'], moi_name,
               moi_result_url, run_analysis, analysis_id, split,
               rarefaction_depth=rarefaction_depth)

        r_client.hset('analyis-map', analysis_id, moi_group['id'])

        self.render("analysis_waiting.html",
                    group_id=moi_group['id'], aname=analysis.name)


class AnalysisResultsHandler(BaseHandler):
    @authenticated
    def get(self, analysis_id):
        analysis_id = int(analysis_id.split("/")[0])
        analysis = Analysis(analysis_id)
        check_analysis_access(self.current_user, analysis)

        jobres = defaultdict(list)
        for job in analysis.jobs:
            jobject = Job(job)
            jobres[jobject.datatype].append((jobject.command[0],
                                             jobject.results))

        dropped = {}
        dropped_samples = analysis.dropped_samples
        if dropped_samples:
            for proc_data_id, samples in viewitems(dropped_samples):
                proc_data = ProcessedData(proc_data_id)
                key = "Data type %s, Study: %s" % (proc_data.data_type(),
                                                   proc_data.study)
                dropped[key] = samples

        self.render("analysis_results.html",
                    jobres=jobres, aname=analysis.name, dropped=dropped,
                    basefolder=get_db_files_base_dir())


class ShowAnalysesHandler(BaseHandler):
    """Shows the user's analyses"""
    @authenticated
    def get(self):
        user = self.current_user

        analyses = [Analysis(a) for a in
                    user.shared_analyses | user.private_analyses]

        self.render("show_analyses.html", analyses=analyses)


class ResultsHandler(StaticFileHandler, BaseHandler):
    def validate_absolute_path(self, root, absolute_path):
        """Overrides StaticFileHandler's method to include authentication
        """
        # Get the filename (or the base directory) of the result
        len_prefix = len(commonprefix([root, absolute_path]))
        base_requested_fp = absolute_path[len_prefix:].split(sep, 1)[0]

        current_user = self.current_user

        # If the user is an admin, then allow access
        if current_user.level == 'admin':
            return super(ResultsHandler, self).validate_absolute_path(
                root, absolute_path)

        # otherwise, we have to check if they have access to the requested
        # resource
        user_id = current_user.id
        accessible_filepaths = check_access_to_analysis_result(
            user_id, base_requested_fp)

        # Turn these filepath IDs into absolute paths
        db_files_base_dir = get_db_files_base_dir()
        relpaths = filepath_ids_to_rel_paths(accessible_filepaths)

        accessible_filepaths = {join(db_files_base_dir, relpath)
                                for relpath in relpaths.values()}

        # check if the requested resource is a file (or is in a directory) that
        # the user has access to
        if join(root, base_requested_fp) in accessible_filepaths:
            return super(ResultsHandler, self).validate_absolute_path(
                root, absolute_path)
        else:
            raise QiitaPetAuthorizationError(user_id, absolute_path)


class SelectedSamplesHandler(BaseHandler):
    @authenticated
    def get(self):
        # Format sel_data to get study IDs for the processed data
        sel_data = defaultdict(dict)
        proc_data_info = {}
        sel_samps = Analysis(self.current_user.default_analysis).samples
        for pid, samps in viewitems(sel_samps):
            proc_data = ProcessedData(pid)
            sel_data[proc_data.study][pid] = samps
            # Also get processed data info
            proc_data_info[pid] = proc_data.processing_info
            proc_data_info[pid]['data_type'] = proc_data.data_type()
        self.render("analysis_selected.html", sel_data=sel_data,
<<<<<<< HEAD
                    proc_info=proc_data_info)
=======
                    proc_info=proc_data_info)


class AnalysisSummaryAJAX(BaseHandler):
    @authenticated
    def get(self):
        info = Analysis(self.current_user.default_analysis).summary_data()
        self.write(dumps(info))
>>>>>>> 09bd0f71
<|MERGE_RESOLUTION|>--- conflicted
+++ resolved
@@ -218,15 +218,11 @@
             proc_data_info[pid] = proc_data.processing_info
             proc_data_info[pid]['data_type'] = proc_data.data_type()
         self.render("analysis_selected.html", sel_data=sel_data,
-<<<<<<< HEAD
                     proc_info=proc_data_info)
-=======
-                    proc_info=proc_data_info)
 
 
 class AnalysisSummaryAJAX(BaseHandler):
     @authenticated
     def get(self):
         info = Analysis(self.current_user.default_analysis).summary_data()
-        self.write(dumps(info))
->>>>>>> 09bd0f71
+        self.write(dumps(info))