--- conflicted
+++ resolved
@@ -83,12 +83,8 @@
             raise HTTPError(403, "You do not have access to access this "
                                  "information.")
 
-<<<<<<< HEAD
         df = template.to_dataframe()
-=======
-        df = dataframe_from_template(template)
         num_samples = df.shape[0]
->>>>>>> 8d09eb91
         stats = stats_from_df(df)
 
         self.render('metadata_summary.html',
