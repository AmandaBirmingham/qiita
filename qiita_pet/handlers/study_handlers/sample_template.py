--- conflicted
+++ resolved
@@ -33,10 +33,7 @@
         # Get the most recent version for download and build the link
         download = sample_template_filepaths_get_req(
             study_id, self.current_user.id)
-<<<<<<< HEAD
-=======
 
->>>>>>> 9ef8af34
         if download['status'] == 'success':
             download = download['filepaths'][-1]
             dl_path = download_link_or_path(
@@ -46,19 +43,9 @@
             dl_path = 'No sample information added'
 
         stats = sample_template_summary_get_req(study_id, self.current_user.id)
-<<<<<<< HEAD
-        if stats['status'] == 'success':
-            num_samples = stats['num_samples']
-            stats = stats['summary']
-        else:
-            stats = {}
-            num_samples = 0
-        self.render('study_ajax/sample_summary.html', stats=stats,
-=======
         summary = stats['summary'] if 'summary' in stats else {}
         num_samples = stats['num_samples'] if 'num_samples' in stats else 0
         self.render('study_ajax/sample_summary.html', stats=summary,
->>>>>>> 9ef8af34
                     num_samples=num_samples, dl_path=dl_path,
                     files=files, study_id=study_id, data_types=data_types)
 
@@ -81,9 +68,6 @@
         else:
             raise HTTPError(400, 'Unknown sample information action: %s'
                             % action)
-<<<<<<< HEAD
-        self.write(result)
-=======
         self.write(result)
 
 
@@ -160,5 +144,4 @@
             self.write({'status': 'success',
                         'message': '',
                         'values': values['values']
-                        })
->>>>>>> 9ef8af34
+                        })