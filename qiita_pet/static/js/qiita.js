--- conflicted
+++ resolved
@@ -23,15 +23,10 @@
 }
 
 function fillAbstract(table, row) {
-<<<<<<< HEAD
-    $('#title-text-area').text($('#study' + row + "-title").text());
-    $('#abstract-text-area').text($('#'+table).dataTable().fnGetData(row, 1));
+    $('#title-text-area').text($('#' + table).find('#study' + row + "-title").text());
+    $('#abstract-text-area').text($('#'+table).dataTable().fnGetData(row, 2));
 }
 
 function show_hide(div) {
 	$('#' + div).toggle();
-=======
-    $('#title-text-area').text($('#' + table).find('#study' + row + "-title").text());
-    $('#abstract-text-area').text($('#'+table).dataTable().fnGetData(row, 2));
->>>>>>> 93502692
 }