--- conflicted
+++ resolved
@@ -1,211 +1,4 @@
 {% extends sitebase.html %}
-{% block head %}
-<script type='text/javascript'>
-  function process_sample_template() {
-    if (confirm("Are you sure you want to (re)process the sample template?")) {
-      var form = $("<form>")
-        .attr("action", window.location.href)
-        .attr("method", "post")
-        .append($("<input>")
-          .attr("type", "hidden")
-          .attr("name", "sample_template")
-          .attr("value", $("#sample_template").val()));
-      $("body").append(form);
-      form.submit();
-    }
-  }
-
-  function create_raw_data() {
-    if ($("#previous_raw_data").val() === null && $("#filetype").val() === "") {
-      alert("You need to select either a new file type or a raw data used in a previous study.");
-    } else if ($("#previous_raw_data").val() !== null && $("#filetype").val() !== "") {
-      alert("You can only select a new file type or one used in a previous study but not both.");
-    } else {
-      if (confirm("Are you sure you want to create a new raw data?")) {
-        if ($("#filetype").val() !== "") {
-          var form = $("<form>")
-            .attr("action", window.location.href)
-            .attr("method", "post")
-            .append($("<input>")
-              .attr("type", "hidden")
-              .attr("name", "filetype")
-              .attr("value", $("#filetype").val()));
-        } else {
-          var form = $("<form>")
-            .attr("action", window.location.href)
-            .attr("method", "post")
-            .append($("<input>")
-              .attr("type", "hidden")
-              .attr("name", "previous_raw_data")
-              .attr("value", $("#previous_raw_data option:selected").map(function(){ return this.value }).get().join(",")));
-        }
-        $("body").append(form);
-        form.submit();
-      }
-    }
-  }
-
-  function add_prep_template(raw_data_id) {
-    if (confirm("Are you sure you want to add a new prep template?")) {
-      var form = $("<form>")
-        .attr("action", window.location.href)
-        .attr("method", "post")
-        .append($("<input>")
-          .attr("type", "hidden")
-          .attr("name", "raw_data_id")
-          .attr("value", raw_data_id))
-        .append($("<input>")
-          .attr("type", "hidden")
-          .attr("name", "add_prep_template")
-          .attr("value", $("#add_prep_template_" + raw_data_id).val()))
-        .append($("<input>")
-          .attr("type", "hidden")
-          .attr("name", "investigation_type")
-          .attr("value", $("#investigation_type_" + raw_data_id).val()))
-        .append($("<input>")
-          .attr("type", "hidden")
-          .attr("name", "data_type_id")
-          .attr("value", $("#data_type_" + raw_data_id).val()));
-      $("body").append(form);
-      form.submit();
-    }
-  }
-
-  function link_files_to_raw_data(raw_data_id) {
-    var barcodes = [];
-    var forward = [];
-    var reverse = [];
-
-    all_files = document.getElementsByName("upload_file_" + raw_data_id);
-    for (var i = 0; i<all_files.length; i++) {
-      ele = all_files[i];
-      switch (ele.options[ele.selectedIndex].value) {
-        case "barcodes":
-          barcodes.push(ele.id);
-          break;
-        case "forward seqs":
-          forward.push(ele.id);
-          break;
-        case "reverse seqs":
-          reverse.push(ele.id);
-          break;
-      }
-    }
-
-    if (barcodes.length === 0 || forward.length === 0) {
-      alert("You need to select at least one barcode and one forward file.");
-    } else if (barcodes.length != forward.length) {
-      alert("You must select the same number of barcode and forward seq files.");
-    } else if (reverse.length != 0 && reverse.length != forward.length) {
-      alert("If you select reverse seqs, they should have the same number than barcodes and forward files.");
-    } else {
-      var form = $("<form>")
-        .attr("action", "/study/add_files_to_raw_data")
-        .attr("method", "post")
-        .append($("<input>")
-          .attr("type", "hidden")
-          .attr("name", "raw_data_id")
-          .attr("value", raw_data_id))
-        .append($("<input>")
-          .attr("type", "hidden")
-          .attr("name", "study_id")
-          .attr("value", {{study_id}}))
-        .append($("<input>")
-          .attr("type", "hidden")
-          .attr("name", "barcodes")
-          .attr("value", barcodes.join()))
-        .append($("<input>")
-          .attr("type", "hidden")
-          .attr("name", "forward")
-          .attr("value", forward.join()))
-        .append($("<input>")
-          .attr("type", "hidden")
-          .attr("name", "reverse")
-          .attr("value", reverse.join()));
-      $("body").append(form);
-      form.submit();
-    }
-  }
-
-  function split_libraries(prep_template_id) {
-    if (confirm("Are you sure you want to submit a split libraries job?")) {
-      var form = $("<form>")
-        .attr("action", "/study/preprocess")
-        .attr("method", "post")
-        .append($("<input>")
-          .attr("type", "hidden")
-          .attr("name", "study_id")
-          .attr("value", {{study_id}}))
-          .append($("<input>")
-            .attr("type", "hidden")
-            .attr("name", "prep_template_id")
-            .attr("value", prep_template_id))
-        .append($("<input>")
-          .attr("type", "hidden")
-          .attr("name", "rev_comp_mapping_barcodes")
-          .attr("value", $("#rev_comp_mapping_barcodes_" + prep_template_id).is(':checked')));
-      $("body").append(form);
-      form.submit();
-    }
-  }
-
-  function make_public() {
-    if (confirm("Are you sure you want to make this study public?")) {
-      var form = $("<form>")
-        .attr("action", window.location.href)
-        .attr("method", "post")
-        .append($("<input>")
-          .attr("type", "hidden")
-          .attr("name", "make_public")
-          .attr("value", true))
-      $("body").append(form);
-      form.submit();
-    }
-  }
-
-  function approve_study() {
-    if (confirm("Are you sure you want to approve this study?")) {
-      var form = $("<form>")
-        .attr("action", window.location.href)
-        .attr("method", "post")
-        .append($("<input>")
-          .attr("type", "hidden")
-          .attr("name", "approve_study")
-          .attr("value", true))
-      $("body").append(form);
-      form.submit();
-    }
-  }
-
-  function update_investigation_type(old_value, prep_template_id) {
-    if (confirm("Are you sure you want to update the investigation type?")) {
-        var form = $("<form>")
-          .attr("action", window.location.href)
-          .attr("method", "post")
-          .append($("<input>")
-            .attr("type", "hidden")
-            .attr("name", "update_investigation_type")
-            .attr("value", prep_template_id))
-          .append($("<input>")
-            .attr("type", "hidden")
-            .attr("name", "investigation_type")
-            .attr("value", $("#investigation_type_prep_" + prep_template_id).val()));
-        $("body").append(form);
-        form.submit();
-    } else {
-      $("#investigation_type_prep_" + prep_template_id).val(old_value);
-    }
-  }
-
-  if ("{{tab_to_display}}") {
-    $('#myTab a[href="#raw_data_info_{{tab_to_display}}"]').tab('show');
-  } else {
-    $('#myTab a:last').tab('show');
-  }
-
-</script>
-{% end %}
-
 {% block content %}
 
 {% from future.utils import viewitems %}
@@ -447,10 +240,8 @@
     </div>
   {% end %}
 </div>
-<<<<<<< HEAD
-=======
-
-<script>
+
+<script type='text/javascript'>
   function process_sample_template() {
     if (confirm("Are you sure you want to (re)process the sample template?")) {
       var form = $("<form>")
@@ -542,12 +333,12 @@
       }
     }
 
-    if (barcodes.length == 0 || forward.length == 0) {
+    if (barcodes.length === 0 || forward.length === 0) {
       alert("You need to select at least one barcode and one forward file.");
     } else if (barcodes.length != forward.length) {
-      alert("You must select the same number of barcode and forward seq files.")
-    } else if (reverse.length != 0 && reverse.length != forward.length) {
-      alert("If you select reverse seqs, they should have the same number than barcodes and forward files.")
+      alert("You must select the same number of barcode and forward seq files.");
+    } else if (reverse.length !== 0 && reverse.length != forward.length) {
+      alert("If you select reverse seqs, they should have the same number than barcodes and forward files.");
     } else {
       var form = $("<form>")
         .attr("action", "/study/add_files_to_raw_data")
@@ -612,6 +403,34 @@
           .attr("type", "hidden")
           .attr("name", "rev_comp_mapping_barcodes")
           .attr("value", $("#rev_comp_mapping_barcodes_" + prep_template_id).is(':checked')));
+      $("body").append(form);
+      form.submit();
+    }
+  }
+
+  function make_public() {
+    if (confirm("Are you sure you want to make this study public?")) {
+      var form = $("<form>")
+        .attr("action", window.location.href)
+        .attr("method", "post")
+        .append($("<input>")
+          .attr("type", "hidden")
+          .attr("name", "make_public")
+          .attr("value", true))
+      $("body").append(form);
+      form.submit();
+    }
+  }
+
+  function approve_study() {
+    if (confirm("Are you sure you want to approve this study?")) {
+      var form = $("<form>")
+        .attr("action", window.location.href)
+        .attr("method", "post")
+        .append($("<input>")
+          .attr("type", "hidden")
+          .attr("name", "approve_study")
+          .attr("value", true))
       $("body").append(form);
       form.submit();
     }
@@ -642,8 +461,5 @@
   } else {
     $('#myTab a:last').tab('show');
   }
-
 </script>
-
->>>>>>> c9c47db2
 {% end %}