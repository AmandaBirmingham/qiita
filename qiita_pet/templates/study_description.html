--- conflicted
+++ resolved
@@ -53,7 +53,7 @@
 <ul class="nav nav-tabs" role="tablist" id="myTab">
   <li class="active"><a href="#add_sample_template" role="tab" data-toggle="tab">Add sample template</a></li>
   {% if ste and study_status != 'awaiting_approval' %}
-  {% # only allow raw data submission after approved by admin %}
+  {% # only allow raw data attachment after metadata approved by admin %}
     <li><a href="#add_raw_data" role="tab" data-toggle="tab">Add raw data</a></li>
   }
   {% end %}
@@ -382,7 +382,6 @@
     }
   }
 
-<<<<<<< HEAD
    function make_public() {
     if (confirm("Are you sure you want to make this study public?")) {
       var form = $("<form>")
@@ -408,7 +407,7 @@
           .attr("value", true)
       $("body").append(form);
       form.submit();
-=======
+
   function update_investigation_type(old_value, prep_template_id) {
     if (confirm("Are you sure you want to update the investigation type?")) {
         var form = $("<form>")
@@ -426,7 +425,6 @@
         form.submit();
     } else {
       $("#investigation_type_prep_" + prep_template_id).val(old_value);
->>>>>>> 436f6039
     }
   }
 
