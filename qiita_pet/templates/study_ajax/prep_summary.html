<script type="text/javascript">
  var network;

  /*
   * Function to draw a vis.Network
   *
   * @param nodes list of nodes
   * @param edges list of edges
   * @param target div name to draw the netword
   * @param on_select_f callback function for the 'select' event in the network nodes
   *
   * This function creates a new instance of vis.Network and draws the graph
   * in the target div
   *
   */
  function draw_graph(nodes, edges, target, on_select_f) {
    var container = document.getElementById(target);
    container.innerHTML = "";
    var data = {
      nodes: nodes,
      edges: edges
    };
    var options = {
      nodes: {
        color: '#ffffff',
        font: '16px arial black'
      },
      layout : {
        hierarchical: {
          direction: "LR",
          sortMethod: "directed",
          levelSeparation: 260
        }
      },
      interaction: {
        dragNodes: false,
        dragView: false,
        zoomView: false
      }
    };
    network = new vis.Network(container, data, options);

    network.on('select', on_select_f);
  }

  /*
   * Function to update the prep information contents
   *
   * This function executes an AJAX query to modify the contents of the
   * prep information and updates the interface accordingly
   *
   */
  function update_prep_information() {
    var fp = $("#file-selector").val();
    $.ajax({
      url: '/prep_template/',
      type: 'PATCH',
      data: {'op': 'replace', 'path': '/{{prep_id}}/data', 'value': fp},
      success: function(data) {
        if(data.status == 'error') {
          bootstrapAlert(data.message, "danger");
        }
        else {
          if(data.status == 'warning') {
            bootstrapAlert(data.message.replace("\n", "<br/>"), "warning");
          }
          $("#file-selector option[value='" + fp +"']").remove();
          $("#file-selector").val("");
          $("#update-button-div").hide();
        }
      }
    });
  }

  /*
   *
   * Function to create a new ENA investigation type term and update the template
   *
   * This function executes an AJAX query to add a new user-defined term to the
   * ENA ontology, then updates the current prep information to have the newly
   * added term and it updates the interface accordingly
   *
   */
  function add_new_investigation_type_term_and_update() {
    var new_val = $("#new-ontology").val();
    if (!new_val.match(/^[0-9a-zA-Z ]+$/)) {
      bootstrapAlert("Only alphanumeric characters and space are allowed.", "danger", 4000);
    }
    else {
      $.ajax({
        url: '/ontology/',
        type: 'PATCH',
        data: {'op': 'add', 'path': '/ENA/', 'value': new_val},
        success: function(data) {
          if(data.status == 'error') {
            bootstrapAlert(data.message,  "danger");
          }
          else {
            // Add the new term to the user defined list, mark it as selected,
            // clean the text box and hide it
            var v = $("#new-ontology").val();
            $('#user-ontology option').last().before($('<option>').attr({'value': v}).text(v));
            $('#user-ontology').val(v);
            $('#new-ontology').val('');
            $("#new-ena-info").hide();
            update_investigation_type(v);
          }
        }
      });
    }
  }

  /*
   *
   * Updates the investigation type of the prep information
   *
   * @param value string with the new investigation type value
   *
   * This function executes an AJAX call to update the investigation type
   * of the current prep information
   *
   */
  function update_investigation_type(value) {
    // Once we update the investigation_type we can't put it back to undefined
    // so remove the empty values
    $("#ena-ontology option[value='']").remove();
    $("#user-ena-info option[value='']").remove();

    $.ajax({
      url: '/prep_template/',
      type: 'PATCH',
      data: {'op': 'replace', 'path': '/{{prep_id}}/investigation_type', 'value': value},
      success: function(data) {
        if(data.status == 'error') {
          bootstrapAlert(data.message, "danger");
        }
      }
    });
  }

  /*
   * Toggle the graph view
   *
   * Show/hide the graph div and update GUI accordingly
   *
   */
  function toggle_graphs() {
    if($("#graph-network-div").css('display') == 'none' ) {
      $("#graph-network-div").show();
      $("#show-hide-btn").text("-");
    } else {
      $("#graph-network-div").hide();
       $("#show-hide-btn").text("+");
    }
  }

  /*
   *
   * Load the interface with the artifact graph
   *
   * This function executes an AJAX call to populate the graph-or-new-artifact-div
   * with the interface showing the artifact graph attached to this prep information
   *
   */
  function load_template_graph() {
    show_loading("graph-or-new-artifact-div");
    $.get("/prep/graph/", {"prep_id": {{prep_id}} })
      .done(function(data) {
        var edges = [];
        var nodes = [];

<<<<<<< HEAD
        for(i=0; i<data.edge_list.length; i++) {
          edges.push({from: data.edge_list[i][0], to: data.edge_list[i][1]});
        }
        // format nore depth data
        for(i=0; i<data.node_labels.length; i++) {
=======
        for(var i=0; i<data.edge_list.length; i++) {
          edges.push({from: data.edge_list[i][0], to: data.edge_list[i][1]});
        }
        // format nore depth data
        for(var i=0; i<data.node_labels.length; i++) {
>>>>>>> d73f43ba
          nodes.push({id: data.node_labels[i][0], label: data.node_labels[i][1], shape: 'box'});
        }

        $("#graph-or-new-artifact-div").html("<div class='row'><div class='col-md-12'><h4><a class='btn btn-info' id='show-hide-btn' onclick='toggle_graphs();'>-</a><i> Files network</i></h4></div></div><div class='row'><div class='col-md-12 graph' id='graph-network-div'></div></div>");
        draw_graph(nodes, edges, "graph-network-div", function(params) {
          if(params.nodes.length === 1) {
            var artifact_id = +params.nodes[0];
            load_artifact_summary(artifact_id);
          }
        });
      });
  }

  /*
   *
   * Load the interface to add an artifact to the prep information
   *
   * This function executes an AJAX call to populate the graph-or-new-artifact-div
   * with the interface needed to add a new artifact to the prep information
   *
   */
  function load_new_artifact() {
    show_loading("graph-or-new-artifact-div");
    $.get("/study/new_artifact/", {"study_id": {{study_id}}, "prep_template_id": {{prep_id}} })
      .done(function(data) {
        $("#graph-or-new-artifact-div").html(data);
      });
  }

  /*
   *
   * Load the prep information summary table
   *
   * This function executes an AJAX call to populate the prep-artifact-summary-div
   * with a table containing a summary of the prep information
   */
  function load_information_summary() {
    show_loading("prep-artifact-summary-div");
    $.get('/study/description/prep_summary/', {'prep_id': {{prep_id}} })
      .done(function ( data ) {
        $("#prep-artifact-summary-div").html(data);
      });
  }

  /*
   * Load the artifact summary page
   *
   * @param artifact_id integer with the artifact id to load
   *
   * This function executes an AJAX call to populate the prep-artifact-summary-div
   *
   */
  function load_artifact_summary(artifact_id) {
    show_loading("prep-artifact-summary-div");
<<<<<<< HEAD
    console.log("Load artifact summary " + artifact_id);
=======
>>>>>>> d73f43ba
  }

  /*
   * Delete a prep template from the system
   *
   * @param prep_id The prep template id
   *
   * This function executes an AJAX call to delete the provided prep template
   * and updates the interface accordingly
   *
   */
  function delete_prep_info(prep_id) {
    if(confirm("Are you sure you want to delete prep template " + prep_id + "?")) {
      // Perform the AJAX call to delete
      $.ajax({
        url: '/prep_template/',
        type: 'DELETE',
        data: {'prep-template-id': prep_id},
        success: function(data) {
          if(data.status == 'error') {
            bootstrapAlert(data.message, "danger");
          }
          else {
            // If success, populate the main div with the study info
            // and regenerate the data type menu div (there is one prep less)
            populate_main_div("/study/description/baseinfo/", { study_id: {{study_id}} });
            populate_data_type_menu_div();
          }
        }
      });
    }
  }

  $(document).ready(function () {
    if("{{investigation_type}}" !== "None") {
      // The prep information already has an investigation type
      // Delete the entries from the select that correspond to no values
      $("#ena-ontology option[value='']").remove();
      $("#user-ena-info option[value='']").remove();
      // Update the selects to point to the correct value
      var v = $("#ena-ontology option[value='{{investigation_type}}']");
      if (v.length == 1) {
        // Set the value
        $("#ena-ontology").val('{{investigation_type}}');
      }
      else {
        // It is a user defined value
        $("#user-ena-info").show();
        $("#ena-ontology").val('Other');
        $("#user-ontology").val('{{investigation_type}}');
      }
    }

    load_information_summary();
    // If the template already have an artifact attached, load the
    // artifact graph, otherwise load the page to add a new artifact
    if ("{{artifact_attached}}" == "True") {
      load_template_graph();
    }
    else {
      load_new_artifact();
    }
    // If the file-selector select changes, check if we need to show the update button
    $("#file-selector").change(function ( event ) {
      if ( $("#file-selector").val() === "" ) {
        $("#update-button-div").hide();
      }
      else {
        $("#update-button-div").show();
      }
    });

    // If the ena-ontology select changes, check if we need to show the user list
    $("#ena-ontology").change(function ( event ) {
      var value = $("#ena-ontology").val();
      if( value == "Other" ) {
        $("#user-ena-info").show();
        $("#user-ena-info").trigger('change');
      }
      else {
        $("#user-ena-info").hide();
        $("#new-ena-info").hide();
        update_investigation_type(value);
      }
    });
    // If the user-ena-info select changes, check if we need to show the input box
    $("#user-ena-info").change(function ( event ) {
        var value = $("#user-ontology").val();
        if( value == "New Type" ) {
          $("#new-ena-info").show();
        }
        else {
          $("#new-ena-info").hide();
          if( value !== "" ) {
            update_investigation_type(value);
          }
        }
    });
  });
</script>

<!-- Prep template title and buttons -->
<div class="row">
  <div class="col-md-12">
    <h4>
      {{name}} - ID {{prep_id}}
      <a class="btn btn-default glyphicon glyphicon-download-alt" href="/download/{{download_prep}}" style="word-spacing: -10px;"> Prep info</a>
      <a class="btn btn-default glyphicon glyphicon-download-alt" href="/download/{{download_qiime}}" style="word-spacing: -10px;"> Qiime map</a>
      <a class="btn btn-danger glyphicon glyphicon-trash" style="word-spacing: -10px;" onclick="delete_prep_info({{prep_id}});"> Delete</a>
    </h4>
  </div>
</div>

<!-- #samples and #columns -->
<div class="row">
  <div class="col-md-12">
    There are <b>{{num_samples}}</b> samples and <b>{{num_columns}}</b> columns in this preparation.
  </div>
</div>

<!-- Update prep template -->
<div class="row">
  <div class="col-md-12">
    <b>Update information:</b>
    <select id="file-selector">
      <option value="">Choose file...</option>
      {% for fp in files %}
        <option value="{{fp}}">{{fp}}</option>
      {% end %}
    </select>
    <div id="update-button-div" hidden>
      <button class="btn btn-info btn-sm" onclick="update_prep_information();" hidden>Update</button>
    </div>
  </div>
</div>

<!-- Investigation type info -->
<div class="row">
  <!-- Ena ontology selector -->
  <div class="col-md-4">
    <b>Select Investigation Type:</b>
    <select id="ena-ontology" name="ena-ontology" value="ena-ontology">
      <option value=""></option>
      {% for o in ontology['ENA'] %}
        <option value="{{o}}">{{o}}</option>
      {% end %}
    </select>
  </div>
  <!-- user-defined selector -->
  <div class="col-md-4" id="user-ena-info" hidden> User defined investigation type:
    <select id="user-ontology" name="user-ontology" value="user-ontology">
      <option value=""></option>
      {% for o in ontology['User'] %}
        <option value="{{o}}">{{o}}</option>
      {% end %}
      <option value="New Type">New Type</option>
    </select>
  </div>
  <!-- new user-defined input -->
  <div class="col-md-4" id="new-ena-info" hidden> New user defined term:
    <input type="textbox" id="new-ontology" name="new-ontology">
    <button class="btn btn-info btn-sm" onclick="add_new_investigation_type_term_and_update();">Add</button>
  </div>
</div>

<!-- Files graph or add artifact -->
<div class="row">
  <div class="col-md-12" id="graph-or-new-artifact-div">
  </div>
</div>

<!-- Prep information summary -->
<div class="row">
  <div class="col-md-12" id="prep-artifact-summary-div">
  </div>
</div><|MERGE_RESOLUTION|>--- conflicted
+++ resolved
@@ -169,19 +169,11 @@
         var edges = [];
         var nodes = [];
 
-<<<<<<< HEAD
-        for(i=0; i<data.edge_list.length; i++) {
-          edges.push({from: data.edge_list[i][0], to: data.edge_list[i][1]});
-        }
-        // format nore depth data
-        for(i=0; i<data.node_labels.length; i++) {
-=======
         for(var i=0; i<data.edge_list.length; i++) {
           edges.push({from: data.edge_list[i][0], to: data.edge_list[i][1]});
         }
         // format nore depth data
         for(var i=0; i<data.node_labels.length; i++) {
->>>>>>> d73f43ba
           nodes.push({id: data.node_labels[i][0], label: data.node_labels[i][1], shape: 'box'});
         }
 
@@ -236,10 +228,6 @@
    */
   function load_artifact_summary(artifact_id) {
     show_loading("prep-artifact-summary-div");
-<<<<<<< HEAD
-    console.log("Load artifact summary " + artifact_id);
-=======
->>>>>>> d73f43ba
   }
 
   /*
