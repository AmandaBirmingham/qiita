--- conflicted
+++ resolved
@@ -8,18 +8,36 @@
 from qiita_db.user import User
 from qiita_pet.handlers.study_handlers.listing_handlers import (
     _get_shared_links_for_study, _build_study_info, _build_single_study_info,
-<<<<<<< HEAD
-    _build_proc_data_info)
-=======
     _build_single_proc_data_info)
->>>>>>> 2e0e6e55
 
 
 class TestHelpers(TestHandlerBase):
     database = True
 
     def setUp(self):
-<<<<<<< HEAD
+        self.proc_data_exp = {
+            'pid': 1,
+            'processed_date': '2012-10-01 09:30:27',
+            'data_type': '18S',
+            'algorithm': 'uclust',
+            'reference_name': 'Greengenes',
+            'reference_version': '13_8',
+            'taxonomy_filepath': 'GreenGenes_13_8_97_otu_taxonomy.txt',
+            'sequence_filepath': 'GreenGenes_13_8_97_otus.fasta',
+            'tree_filepath': 'GreenGenes_13_8_97_otus.tree',
+            'similarity': 0.97,
+            'enable_rev_strand_match': True,
+            'suppress_new_clusters': True,
+            'samples': ['1.SKB1.640202', '1.SKB2.640194', '1.SKB3.640195',
+                        '1.SKB4.640189', '1.SKB5.640181', '1.SKB6.640176',
+                        '1.SKB7.640196', '1.SKB8.640193', '1.SKB9.640200',
+                        '1.SKD1.640179', '1.SKD2.640178', '1.SKD3.640198',
+                        '1.SKD4.640185', '1.SKD5.640186', '1.SKD6.640190',
+                        '1.SKD7.640191', '1.SKD8.640184', '1.SKD9.640182',
+                        '1.SKM1.640183', '1.SKM2.640199', '1.SKM3.640197',
+                        '1.SKM4.640180', '1.SKM5.640177', '1.SKM6.640187',
+                        '1.SKM7.640188', '1.SKM8.640201', '1.SKM9.640192']
+        }
         self.single_exp = {
             'study_id': 1,
             'status': 'private',
@@ -46,98 +64,10 @@
                     'pubmed/123456">123456</a>, <a target="_blank" href="http:'
                     '//www.ncbi.nlm.nih.gov/pubmed/7891011">7891011</a>',
             'pi': '<a target="_blank" href="mailto:PI_dude@foo.bar">'
-                  'PIDude</a>'
-        }
-        self.proc_data_exp = [{
-=======
-        self.proc_data_exp = {
->>>>>>> 2e0e6e55
-            'pid': 1,
-            'processed_date': '2012-10-01 09:30:27',
-            'data_type': '18S',
-            'algorithm': 'uclust',
-            'reference_name': 'Greengenes',
-            'reference_version': '13_8',
-            'taxonomy_filepath': 'GreenGenes_13_8_97_otu_taxonomy.txt',
-            'sequence_filepath': 'GreenGenes_13_8_97_otus.fasta',
-            'tree_filepath': 'GreenGenes_13_8_97_otus.tree',
-            'similarity': 0.97,
-            'enable_rev_strand_match': True,
-            'suppress_new_clusters': True,
-            'samples': ['1.SKB1.640202', '1.SKB2.640194', '1.SKB3.640195',
-                        '1.SKB4.640189', '1.SKB5.640181', '1.SKB6.640176',
-                        '1.SKB7.640196', '1.SKB8.640193', '1.SKB9.640200',
-                        '1.SKD1.640179', '1.SKD2.640178', '1.SKD3.640198',
-                        '1.SKD4.640185', '1.SKD5.640186', '1.SKD6.640190',
-                        '1.SKD7.640191', '1.SKD8.640184', '1.SKD9.640182',
-                        '1.SKM1.640183', '1.SKM2.640199', '1.SKM3.640197',
-                        '1.SKM4.640180', '1.SKM5.640177', '1.SKM6.640187',
-                        '1.SKM7.640188', '1.SKM8.640201', '1.SKM9.640192']
-<<<<<<< HEAD
-        }]
-        self.exp = [{
-            'study_id': 1,
-            'status': 'public',
-=======
-        }
-        self.single_exp = {
-            'study_id': 1,
-            'status': 'private',
->>>>>>> 2e0e6e55
-            'study_abstract':
-                'This is a preliminary study to examine the microbiota '
-                'associated with the Cannabis plant. Soils samples '
-                'from the bulk soil, soil associated with the roots, '
-                'and the rhizosphere were extracted and the DNA '
-                'sequenced. Roots from three independent plants of '
-                'different strains were examined. These roots were '
-                'obtained November 11, 2011 from plants that had been '
-                'harvested in the summer. Future studies will attempt '
-                'to analyze the soils and rhizospheres from the same '
-                'location at different time points in the plant '
-                'lifecycle.',
-            'metadata_complete': True,
-            'study_title':
-                'Identification of the Microbiomes for Cannabis Soils',
-            'num_raw_data': 4,
-            'number_samples_collected': 27,
-            'shared':
-                '<a target="_blank" href="mailto:shared@foo.bar">Shared</a>',
-            'pmid': '<a target="_blank" href="http://www.ncbi.nlm.nih.gov/'
-                    'pubmed/123456">123456</a>, <a target="_blank" href="http:'
-                    '//www.ncbi.nlm.nih.gov/pubmed/7891011">7891011</a>',
-            'pi': '<a target="_blank" href="mailto:PI_dude@foo.bar">'
                   'PIDude</a>',
-<<<<<<< HEAD
-            'proc_data_info': [{
-                'pid': 1,
-                'processed_date': '2012-10-01 09:30:27',
-                'data_type': '18S',
-                'algorithm': 'uclust',
-                'reference_name': 'Greengenes',
-                'reference_version': '13_8',
-                'taxonomy_filepath': 'GreenGenes_13_8_97_otu_taxonomy.txt',
-                'sequence_filepath': 'GreenGenes_13_8_97_otus.fasta',
-                'tree_filepath': 'GreenGenes_13_8_97_otus.tree',
-                'similarity': 0.97,
-                'enable_rev_strand_match': True,
-                'suppress_new_clusters': True,
-                'samples': ['1.SKB1.640202', '1.SKB2.640194', '1.SKB3.640195',
-                            '1.SKB4.640189', '1.SKB5.640181', '1.SKB6.640176',
-                            '1.SKB7.640196', '1.SKB8.640193', '1.SKB9.640200',
-                            '1.SKD1.640179', '1.SKD2.640178', '1.SKD3.640198',
-                            '1.SKD4.640185', '1.SKD5.640186', '1.SKD6.640190',
-                            '1.SKD7.640191', '1.SKD8.640184', '1.SKD9.640182',
-                            '1.SKM1.640183', '1.SKM2.640199', '1.SKM3.640197',
-                            '1.SKM4.640180', '1.SKM5.640177', '1.SKM6.640187',
-                            '1.SKM7.640188', '1.SKM8.640201', '1.SKM9.640192']
-                }]
-        }]
-=======
             'proc_data_info': [self.proc_data_exp]
         }
         self.exp = [self.single_exp]
->>>>>>> 2e0e6e55
         super(TestHelpers, self).setUp()
 
     def test_get_shared_links_for_study(self):
@@ -146,11 +76,8 @@
         self.assertEqual(obs, exp)
 
     def test_build_single_study_info(self):
-<<<<<<< HEAD
-=======
         study_proc = {1: {'18S': [1]}}
         proc_samples = {1: self.proc_data_exp['samples']}
->>>>>>> 2e0e6e55
         study_info = {
             'study_id': 1,
             'email': 'test@foo.bar',
@@ -173,19 +100,6 @@
                 'location at different time points in the plant '
                 'lifecycle.'
             }
-<<<<<<< HEAD
-        obs = _build_single_study_info(Study(1), study_info)
-        for key, val in self.single_exp.iteritems():
-            if obs[key] != val:
-                print key
-                print obs[key], val
-        self.assertEqual(obs, self.single_exp)
-
-    def test_build_proc_data_info(self):
-        study_proc = {1: [1]}
-        proc_samples = {1: self.proc_data_exp[0]['samples']}
-        obs = _build_proc_data_info(Study(1), study_proc, proc_samples)
-=======
         obs = _build_single_study_info(Study(1), study_info, study_proc,
                                        proc_samples)
         self.assertEqual(obs, self.single_exp)
@@ -193,7 +107,6 @@
     def test_build_single_proc_data_info(self):
         obs = _build_single_proc_data_info(1, '18S',
                                            self.proc_data_exp['samples'])
->>>>>>> 2e0e6e55
         self.assertEqual(obs, self.proc_data_exp)
 
     def test_build_study_info(self):
