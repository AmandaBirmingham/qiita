#!/usr/bin/env python

# -----------------------------------------------------------------------------
# Copyright (c) 2013, The Qiita Development Team.
#
# Distributed under the terms of the BSD 3-clause License.
#
# The full license is in the file LICENSE, distributed with this software.
# -----------------------------------------------------------------------------

__version__ = "0.1.0-dev"

from setuptools import setup
from glob import glob


classes = """
    Development Status :: 4 - Beta
    License :: OSI Approved :: BSD License
    Topic :: Scientific/Engineering :: Bio-Informatics
    Topic :: Software Development :: Libraries :: Application Frameworks
    Topic :: Software Development :: Libraries :: Python Modules
    Programming Language :: Python
    Programming Language :: Python :: 2.7
    Programming Language :: Python :: Implementation :: CPython
    Operating System :: OS Independent
    Operating System :: POSIX :: Linux
    Operating System :: MacOS :: MacOS X
"""

long_description = """Qiita is a databasing and UI effort for QIIME"""

classifiers = [s.strip() for s in classes.split('\n') if s]

setup(name='qiita',
      version=__version__,
      long_description=long_description,
      license="BSD",
      description='Qiita',
      author="Qiita development team",
      author_email="mcdonadt@colorado.edu",
      url='http://biocore.github.io/qiita',
      test_suite='nose.collector',
      packages=['qiita_core',
                'qiita_db',
                'qiita_pet',
                'qiita_ware',
                ],
      package_data={'qiita_core': ['support_files/config_test.txt'],
                    'qiita_db': ['support_files/*sql',
                                 'support_files/test_data/preprocessed_data/*',
                                 'support_files/test_data/processed_data/*',
                                 'support_files/test_data/raw_data/*',
                                 'support_files/test_data/analysis/*',
                                 'support_files/test_data/reference/*',
                                 'support_files/test_data/job/*.txt',
                                 'support_files/test_data/job/2_test_folder/*',
                                 'support_files/work_data/*']},
      scripts=glob('scripts/*'),
      extras_require={'test': ["nose >= 0.10.1", "pep8"],
                      'doc': ["Sphinx >= 1.2.2", "sphinx-bootstrap-theme"]},
      install_requires=['psycopg2', 'click == 1.0', 'future >= 0.13.0',
                        'bcrypt', 'pandas', 'numpy >= 1.7', 'tornado==3.1.1',
                        'tornado_redis', 'redis', 'ipython[all]', 'pyparsing',
<<<<<<< HEAD
                        'mock', 'h5py', 'biom-format',
                        'scikit-bio == 0.2.0', 'wtforms == 2.0.1'],
=======
                        'mock', 'h5py', 'biom-format', 'natsort',
                        'scikit-bio == 0.2.0'],
>>>>>>> fd0b219e
      classifiers=classifiers
      )<|MERGE_RESOLUTION|>--- conflicted
+++ resolved
@@ -62,12 +62,7 @@
       install_requires=['psycopg2', 'click == 1.0', 'future >= 0.13.0',
                         'bcrypt', 'pandas', 'numpy >= 1.7', 'tornado==3.1.1',
                         'tornado_redis', 'redis', 'ipython[all]', 'pyparsing',
-<<<<<<< HEAD
-                        'mock', 'h5py', 'biom-format',
+                        'mock', 'h5py', 'biom-format', 'natsort',
                         'scikit-bio == 0.2.0', 'wtforms == 2.0.1'],
-=======
-                        'mock', 'h5py', 'biom-format', 'natsort',
-                        'scikit-bio == 0.2.0'],
->>>>>>> fd0b219e
       classifiers=classifiers
       )